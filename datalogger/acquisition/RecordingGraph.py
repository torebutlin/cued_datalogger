--- conflicted
+++ resolved
@@ -65,20 +65,15 @@
         self.plot_visible = []
         self.plotItem = self.getPlotItem()
         self.gen_default_colour()
-
-        self.plotItem.getAxis('bottom').setPen('w')
+        
+        self.plotItem.getAxis('bottom').setPen('w') 
         self.plotItem.getAxis('left').setPen('w')
-
+        
     def plot(self, *arg, **kwargs):
         """
         Plot the data and set it to be clickable
-<<<<<<< HEAD
         
         Returns
-=======
-
-        Return
->>>>>>> 82de4d63
         ----------
         PlotDataItem
             The plot line, effectively
@@ -87,17 +82,12 @@
         line.curve.setClickable(True,width = 4)
         self.plotlines.append(line)
         return line
-
+        
     def check_line(self,line):
         """
         Check whether a plot line exists
-<<<<<<< HEAD
         
         Returns
-=======
-
-        Return
->>>>>>> 82de4d63
         ----------
         int
             Index of the plot line, if it exists
@@ -107,11 +97,11 @@
             return self.plotlines.index(line)
         else:
             return None
-
+    
     def toggle_plotline(self,num,visible):
         """
         Set the visibility of the specific line
-
+        
         Parameters
         ----------
         num: int
@@ -124,26 +114,26 @@
             self.plotlines[num].setPen(self.plot_colours[num])
         else:
             self.plotlines[num].setPen(None)
-
+            
     def set_plot_colour(self,num,col):
         """
         Set the colour of the specific line
-
-        Parameters
-        ----------
-        num: int
-            Index of the line to be set
+        
+        Parameters
+        ----------
+        num: int
+            index of the line to be set
         col: QColor
             Colour of the line to be set
         """
         self.plot_colours[num] = col
         if self.plot_visible[num]:
             self.plotlines[num].setPen(col)
-
-    def set_offset(self, num, x_off=None, y_off=None):
+        
+    def set_offset(self,num,x_off = None, y_off =None):
         """
         Set the offsets of the specific line
-
+        
         Parameters
         ----------
         num : int
@@ -157,11 +147,11 @@
             self.plot_xoffset[num] = x_off
         if not y_off is None:
             self.plot_yoffset[num] = y_off
-
-    def update_line(self, num, x=None, y=None, *arg, **kwargs):
+    
+    def update_line(self,num, *arg,x = None,y = None, **kwargs):
         """
         Update the existing lines with new data, with the offsets
-
+        
         Parameters
         ----------
         num : int
@@ -174,16 +164,16 @@
         """
         self.plotlines[num].setData(*arg,x = x+self.plot_xoffset[num],
                       y = y+ self.plot_yoffset[num],**kwargs)
-
+        
     def reset_plotlines(self):
         """
-        Clear all of the lines.
+        Clear all of the lines
         """
         for _ in range(len(self.plotlines)):
             line = self.plotlines.pop()
             line.clear()
             del line
-
+            
     def reset_offsets(self):
         """
         Reset the offsets of the plots
@@ -191,34 +181,34 @@
         n = len(self.plotlines)
         self.plot_xoffset = np.zeros(shape = (n,), dtype = np.float)
         self.plot_yoffset = np.arange(n, dtype = np.float)
-
+        
     def reset_plot_visible(self):
         """
         Reset the visibilities of the plots
         """
         self.plot_visible = [True]*len(self.plotlines)
-
+            
     def reset_colour(self):
         """
         Clear the colours of the plots
         """
         self.plot_colours = [None] * len(self.plotlines)
         self.gen_default_colour()
-
+        
     def reset_default_colour(self,num):
         """
         Set the default colour of the specified plot
         
         Parameters
         ----------
-            num: int
-                Index of the line to be set
+        num: int
+            Index of the line to be set
         """
         col = self.def_colours[num]
         self.set_plot_colour(num,col)
         self.plotColourChanged.emit(col)
         #return col
-
+    
     def gen_default_colour(self):
         """
         Generate the default colours of the plots
@@ -227,17 +217,17 @@
         colour = np.array([[255,0,0,255],[0,255,0,255],[0,0,255,255]], dtype = np.ubyte)
         self.plot_colourmap =  pg.ColorMap(val,colour)
         c_list = self.plot_colourmap.getLookupTable(nPts = len(self.plotlines))
-
+        
         self.def_colours = []
         for i in range(len(self.plotlines)):
             r,g,b = c_list[i]
             self.set_plot_colour(i,QColor(r,g,b))
             self.def_colours.append(QColor(r,g,b))
-
+    
 class TimeLiveGraph(LiveGraph):
     """
     Reimplemented LiveGraph. Displays the time domain plot
-
+    
     Attributes
     ----------
     sig_hold: list of bool
@@ -251,11 +241,11 @@
         self.sig_hold = []
         self.plotItem.setTitle(title="Time Plot", color = 'FFFFFF')
         self.plotItem.setLabel('bottom','Time(s)')
-
+        
     def set_sig_hold(self, num, state):
         """
         Set the hold status of the specific line
-
+        
         Parameters
         ----------
         num: int
@@ -264,7 +254,7 @@
             Hold status of the line to be set
         """
         self.sig_hold[num] = state
-
+    
     def reset_sig_hold(self):
         self.sig_hold = [Qt.Unchecked] * len(self.plotlines)
 
@@ -280,12 +270,12 @@
         self.plotItem.setTitle(title="FFT Plot", color = 'FFFFFF')
         self.plotItem.setLabel('bottom','Freq(Hz)')
         self.plotItem.disableAutoRange(axis=None)
-
+        
 
 class LevelsLiveGraph(LiveGraph):
     """
     Reimplemented LiveGraph. Displays the channel levels
-
+    
     Attributes
     ----------
     thresholdChanged: pyqtSignal
@@ -310,7 +300,7 @@
     def __init__(self,rec,*args,**kwargs):
         """
         Reimplemented from LiveGraph.
-
+        
         Parameters
         ----------
         rec: Recorder
@@ -322,35 +312,35 @@
         self.trace_counter = []
         self.trace_countlimit = 30
         self.level_colourmap = None
-
+        
         super().__init__(*args,**kwargs)
         self.plotItem.setTitle(title="Channel Levels", color = 'FFFFFF')
         self.plotItem.setLabel('bottom','Amplitude')
         self.plotItem.hideAxis('left')
-
+        
         self.chanlvl_pts = self.plotItem.plot()
         self.chanlvl_bars = pg.ErrorBarItem(x=np.arange(rec.channels),
                                             y =np.arange(rec.channels)*0.1,
                                             beam = CHANLVL_FACTOR/2,
                                             pen = pg.mkPen(width = 3))
-
+        
         self.plotItem.addItem(self.chanlvl_bars)
-
+        
         baseline = pg.InfiniteLine(pos = 0.0, movable = False)
         self.plotItem.addItem(baseline)
-
+        
         self.threshold_line = pg.InfiniteLine(pos = 0.0, movable = True,bounds = [0,1])
         self.threshold_line.sigPositionChanged.connect(self.change_threshold)
         self.plotItem.addItem(self.threshold_line)
-
+        
         self.reset_channel_peaks(rec)
-
+        
         val = [0.0,0.5,0.8]
         colour = np.array([[0,255,0,255],[0,255,0,255],[255,0,0,255]], dtype = np.ubyte)
         self.level_colourmap = pg.ColorMap(val,colour)
-
+        
     def set_plot_colour(self,num,col):
-        """
+        """        
         Parameters
         ----------
         num: int
@@ -360,14 +350,14 @@
         """
         self.plot_colours[num] = col
         self.chanlvl_pts.scatter.setBrush(col)
-
+        
     def set_peaks(self,num,maximum):
         """
         Set the value of the peak plots
         Parameters
         ----------
         num: int
-            Index of the peak to be set
+            index of the peak to be set
         maximum: float
             Instantaneous maximum value of the peak
         """
@@ -375,17 +365,17 @@
             self.peak_trace[num] = max(self.peak_trace[num]*math.exp(-self.peak_decays[num]),0)
             self.peak_decays[num] += TRACE_DECAY
         self.trace_counter[num] += 1
-
+        
         if self.peak_trace[num]<maximum:
             self.peak_trace[num] = maximum
             self.peak_decays[num] = 0
             self.trace_counter[num] = 0
-
+            
         self.peak_plots[num].setData(x = [self.peak_trace[num],self.peak_trace[num]],
                        y = [(num-0.3), (num+0.3)])
-
+        
         self.peak_plots[num].setPen(self.level_colourmap.map(self.peak_trace[num]))
-
+        
     def set_channel_levels(self,value,maximum):
         """
         Set the value of the levels plots
@@ -398,13 +388,13 @@
         """
         self.chanlvl_bars.setData(x = value,y = np.arange(len(self.peak_plots)), right = maximum-value,left = value)
         self.chanlvl_pts.setData(x = value,y = np.arange(len(self.peak_plots)))
-
+        
     def change_threshold(self,arg):
         """
         Set the trigger threshold
         If arg is str, set the threshold_line to match the value
         otherwise, emit the value of the threshold_line
-
+        
         Parameters
         ----------
         arg: str or InfiniteLine
@@ -413,14 +403,14 @@
             self.threshold_line.setValue(float(arg))
         else:
             self.thresholdChanged.emit('%.2f' % arg.value())
-
+    
     def reset_colour(self):
         """
         Reimplemented from LiveGraph.
         """
         self.plot_colours = [None] * len(self.peak_plots)
         self.gen_default_colour()
-
+        
     def reset_default_colour(self,chan):
         """
         Reimplemented from LiveGraph.
@@ -428,7 +418,7 @@
         col = self.def_colours[chan]
         self.set_plot_colour(chan,col)
         return col
-
+        
     def gen_default_colour(self):
         """
         Reimplemented from LiveGraph.
@@ -437,14 +427,14 @@
         colour = np.array([[255,0,0,255],[0,255,0,255],[0,0,255,255]], dtype = np.ubyte)
         plot_colourmap =  pg.ColorMap(val,colour)
         c_list = plot_colourmap.getLookupTable(nPts = len(self.peak_plots))
-
+        
         self.def_colours = []
         for i in range(len(self.peak_plots)):
             r,g,b = c_list[i]
             #self.plotlines.set_plot_colour(i,QColor(r,g,b),True)
             self.plot_colours[i] = QColor(r,g,b)
             self.def_colours.append(QColor(r,g,b))
-
+        
     def reset_channel_levels(self):
         """
         Reset the channel levels plot
@@ -453,7 +443,7 @@
         self.chanlvl_pts = self.plotItem.plot(pen = None,symbol='o',
                                                   symbolBrush = self.plot_colours,
                                                   symbolPen = None)
-
+        
     def reset_channel_peaks(self,rec):
         """
         Reset the channel peaks plot
@@ -462,18 +452,18 @@
             line = self.peak_plots.pop()
             line.clear()
             del line
-
+        
         self.peak_trace = np.zeros(rec.channels)
         self.peak_decays = np.zeros(rec.channels)
         self.trace_counter = np.zeros(rec.channels)
-        self.trace_countlimit = TRACE_DURATION *rec.rate//rec.chunk_size
-
+        self.trace_countlimit = TRACE_DURATION *rec.rate//rec.chunk_size  
+        
         self.threshold_line.setBounds((0,rec.max_value))
-
+        
         for i in range(rec.channels):
             self.peak_plots.append(self.plotItem.plot(x = [self.peak_trace[i],self.peak_trace[i]],
-                                                          y = [(i-0.3), (i+0.3)]))
-
-
+                                                          y = [(i-0.3), (i+0.3)])) 
+        
+        
         self.plotItem.setRange(xRange = (0,rec.max_value+0.1),yRange = (-0.5, (rec.channels+5-0.5)))
         self.plotItem.setLimits(xMin = -0.1,xMax = rec.max_value+0.1,yMin = -0.5,yMax = (rec.channels+5-0.5))