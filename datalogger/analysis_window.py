# -*- coding: utf-8 -*-
"""
Created on Tue Jul 11 11:44:12 2017

@author: eyt21
"""
import sys,traceback


from PyQt5.QtWidgets import (QWidget,QVBoxLayout,QHBoxLayout,QMainWindow,QLabel,
    QPushButton, QApplication, QMessageBox, QDesktopWidget,QTabWidget,QTabBar,
    QFormLayout)
#from PyQt5.QtGui import QIcon,QFont
from PyQt5.QtCore import QCoreApplication,QTimer

import numpy as np
from numpy.fft import rfft, rfftfreq

import pyqtgraph as pg
import pyqtgraph.exporters

import liveplotUI as lpUI
from acquisition.wintabwidgets import data_tab_widget
from analysis.sonogram import SonogramWidget
from analysis.cwt import CWTWidget

from bin.channel import DataSet, Channel, ChannelSet

# For the exporter to work, need to change iteritem to item in pyqtgraph
class AnalysisWindow(QMainWindow):
    def __init__(self):
        super().__init__()

        # Set window parameter
        self.setGeometry(200,500,700,700)
        self.setWindowTitle('DataWindow')

        # Construct UI
        self.initUI()

        # Initialise the channels
        self.init_channels()
        self.display_metadata()
        # Center and show window
        self.center()
        self.setFocus()
        self.show()
     #------------- App construction methods--------------------------------
    def initUI(self):
        # Set up the main widget to contain all Widgets
        self.main_widget = QWidget()
        # Set up the main layout
        vbox = QVBoxLayout(self.main_widget)

        # Set up the button to open the LivePlotting Window
        self.liveplot = None
        self.liveplotbtn = QPushButton('Open Oscilloscope',self.main_widget)
        self.liveplotbtn.resize(self.liveplotbtn.sizeHint())
        self.liveplotbtn.pressed.connect(self.toggle_liveplot)
        vbox.addWidget(self.liveplotbtn)

        # Set up the button to plot the FFT
        self.fft_btn = QPushButton("Calculate FFT", self.main_widget)
        self.fft_btn.pressed.connect(self.plot_fft)
        vbox.addWidget(self.fft_btn)

        # Set up the button to plot the sonogram
        self.sonogram_btn = QPushButton("Calculate sonogram", self.main_widget)
        self.sonogram_btn.pressed.connect(self.plot_sonogram)
        vbox.addWidget(self.sonogram_btn)

        # Set up the button to plot the CWT
        self.cwt_btn = QPushButton("Calculate CWT", self.main_widget)
        self.cwt_btn.pressed.connect(self.plot_cwt)
        vbox.addWidget(self.cwt_btn)

        #Set up the tabs container for recorded data
        self.data_tabs = QTabWidget(self)
        self.data_tabs.setMovable(True)
        self.data_tabs.setTabsClosable (False)
        #self.data_tabs.setTabPosition(0)
        vbox.addWidget(self.data_tabs)

        # Add tab containing a plot widget
        try:
            self.data_tabs.addTab(data_tab_widget(self), "Time Series")
        except:
            t,v,tb = sys.exc_info()
            print(t)
            print(v)
            print(traceback.format_tb(tb))
        self.data_tabs.addTab(data_tab_widget(self), "Frequency domain")
        
        self.meta_display = QWidget()
        meta_disp_layout = QFormLayout(self.meta_display)
        
        meta_dname = ('Channel','Name','Calibration Factor','Units','Tags','Comments')
        self.meta_labels = []
        
        for m in meta_dname:
            dbox = QLabel(self)
            meta_disp_layout.addRow(QLabel(m,self),dbox)
            self.meta_labels.append(dbox)
          
        vbox.addWidget(self.meta_display)    
            
        #Set the main widget as central widget
        self.main_widget.setFocus()
        self.setCentralWidget(self.main_widget)

    # Center the window
    def center(self):
        qr = self.frameGeometry()
        cp = QDesktopWidget().availableGeometry().center()
        qr.moveCenter(cp)
        self.move(qr.topLeft())

    def init_channels(self):
        """Initialise the channels"""
        # Create the channel set
        self.cs = ChannelSet(1)
        # Add one input channel
        self.cs.add_channel_dataset(0,'y')
        self.cs.add_channel_dataset(0,'s')
        
    def display_metadata(self):
        for i in range(len(self.cs)):
            self.meta_labels[0].setText(str(i))
            meta_dtype = ('name','calibration_factor','units','tags','comments')
            for n,md in enumerate(meta_dtype,1):
                self.meta_labels[n].setText(str(self.cs.get_channel_metadata(i,md)))
            
    #------------- UI callback methods--------------------------------       
    def toggle_liveplot(self):
        if not self.liveplot:
            #try:
            self.liveplot = lpUI.LiveplotApp(self)
            self.liveplot.show()
            self.liveplotbtn.setText('Close Oscilloscope')

		# Plot when data received
            self.liveplot.dataSaved.connect(self.plot_time_series)
            self.liveplot.dataSaved.connect(self.display_metadata)
        else:
            self.liveplot.close()
            self.liveplot = None
            self.liveplotbtn.setText('Open Oscilloscope')

    def plot_time_series(self):
        # Switch to time series tab
        self.data_tabs.setCurrentIndex(0)
        y = self.cs.get_channel_data(0,'y')
        # TODO: Pass metadata
        t = np.arange(len(y),dtype = np.float32)/44100
        d5y = np.gradient(y,2)
        # Plot data
<<<<<<< HEAD
        self.data_tabs.currentWidget().canvasplot.clear()
        self.data_tabs.currentWidget().canvasplot.plot(x=t, y=y, clear=False, pen='b')
        self.data_tabs.currentWidget().canvasplot.plot(x=t, y=d5y+np.mean(y), clear=False, pen='y')


=======
        self.data_tabs.currentWidget().resetPlotWidget()
        self.data_tabs.currentWidget().canvasplot.plot(x=t, y=y, pen='b')
        self.data_tabs.currentWidget().canvasplot.plot(x=t, y=d5y+np.mean(y), pen='y')
        self.data_tabs.currentWidget().canvasplot.setLimits(xMin = 0,xMax = t[-1])
        self.data_tabs.currentWidget().linregion.setBounds((0,t[-1]))
        self.data_tabs.currentWidget().linregion.setRegion((t[-1]*0.49,t[-1]*0.51))
                
        
>>>>>>> 9ca15d7f
    def plot_sonogram(self):
        signal = self.cs.get_channel_data(0,'y')
        self.data_tabs.addTab(SonogramWidget(self), "Sonogram")
        # Switch to sonogram tab
        self.data_tabs.setCurrentIndex(2)
        self.data_tabs.currentWidget().plot(signal)


    def plot_cwt(self):
        signal = self.cs.get_channel_data(0,'y')
        t = np.arange(len(signal),dtype = np.float32)/44100
        self.data_tabs.addTab(CWTWidget(signal, t, parent=self), "CWT")
        # Switch to sonogram tab
        self.data_tabs.setCurrentIndex(3)

    def plot_fft(self):
        # Switch to frequency domain tab
        self.data_tabs.setCurrentIndex(1)
        y = self.cs.get_channel_data(0,'y')

        # Calculate FT and associated frequencies
        ft = np.abs(np.real(rfft(y)))
        freqs = np.real(rfftfreq(y.size, 1/4096))

        # Store in datasets
        #self.cs.chans[0].set_data('f', freqs)
        self.cs.set_channel_data(0,'s', ft)

        # Plot data
<<<<<<< HEAD
        self.data_tabs.currentWidget().canvasplot.plot(x=freqs, y=ft, clear=True, pen='g')

=======
        self.data_tabs.currentWidget().resetPlotWidget()
        self.data_tabs.currentWidget().canvasplot.plot(x=freqs, y=ft, pen='g')
        
>>>>>>> 9ca15d7f
    #----------------Overrding methods------------------------------------
    # The method to call when the mainWindow is being close
    def closeEvent(self,event):
        self.activateWindow()
        reply = QMessageBox.question(self,'Message',
        'Are you sure you want to quit?', QMessageBox.Yes|
        QMessageBox.No, QMessageBox.No)

        if reply == QMessageBox.Yes:
            if self.liveplot:
                self.liveplot.close()
            event.accept()
        else:
            event.ignore()

if __name__ == '__main__':
    app = 0
    app = QApplication(sys.argv)
    w = DataWindow()
    sys.exit(app.exec_())<|MERGE_RESOLUTION|>--- conflicted
+++ resolved
@@ -30,14 +30,14 @@
 class AnalysisWindow(QMainWindow):
     def __init__(self):
         super().__init__()
-
+        
         # Set window parameter
         self.setGeometry(200,500,700,700)
         self.setWindowTitle('DataWindow')
 
-        # Construct UI
+        # Construct UI        
         self.initUI()
-
+        
         # Initialise the channels
         self.init_channels()
         self.display_metadata()
@@ -45,42 +45,42 @@
         self.center()
         self.setFocus()
         self.show()
-     #------------- App construction methods--------------------------------
+     #------------- App construction methods--------------------------------     
     def initUI(self):
         # Set up the main widget to contain all Widgets
         self.main_widget = QWidget()
         # Set up the main layout
         vbox = QVBoxLayout(self.main_widget)
-
+        
         # Set up the button to open the LivePlotting Window
         self.liveplot = None
         self.liveplotbtn = QPushButton('Open Oscilloscope',self.main_widget)
         self.liveplotbtn.resize(self.liveplotbtn.sizeHint())
         self.liveplotbtn.pressed.connect(self.toggle_liveplot)
         vbox.addWidget(self.liveplotbtn)
-
+        
         # Set up the button to plot the FFT
         self.fft_btn = QPushButton("Calculate FFT", self.main_widget)
         self.fft_btn.pressed.connect(self.plot_fft)
         vbox.addWidget(self.fft_btn)
-
+        
         # Set up the button to plot the sonogram
         self.sonogram_btn = QPushButton("Calculate sonogram", self.main_widget)
-        self.sonogram_btn.pressed.connect(self.plot_sonogram)
+        self.sonogram_btn.pressed.connect(self.plot_sonogram)  
         vbox.addWidget(self.sonogram_btn)
-
+        
         # Set up the button to plot the CWT
         self.cwt_btn = QPushButton("Calculate CWT", self.main_widget)
-        self.cwt_btn.pressed.connect(self.plot_cwt)
+        self.cwt_btn.pressed.connect(self.plot_cwt)  
         vbox.addWidget(self.cwt_btn)
-
+        
         #Set up the tabs container for recorded data
         self.data_tabs = QTabWidget(self)
         self.data_tabs.setMovable(True)
         self.data_tabs.setTabsClosable (False)
         #self.data_tabs.setTabPosition(0)
         vbox.addWidget(self.data_tabs)
-
+        
         # Add tab containing a plot widget
         try:
             self.data_tabs.addTab(data_tab_widget(self), "Time Series")
@@ -107,14 +107,14 @@
         #Set the main widget as central widget
         self.main_widget.setFocus()
         self.setCentralWidget(self.main_widget)
-
+    
     # Center the window
     def center(self):
         qr = self.frameGeometry()
         cp = QDesktopWidget().availableGeometry().center()
         qr.moveCenter(cp)
         self.move(qr.topLeft())
-
+    
     def init_channels(self):
         """Initialise the channels"""
         # Create the channel set
@@ -137,7 +137,7 @@
             self.liveplot = lpUI.LiveplotApp(self)
             self.liveplot.show()
             self.liveplotbtn.setText('Close Oscilloscope')
-
+		
 		# Plot when data received
             self.liveplot.dataSaved.connect(self.plot_time_series)
             self.liveplot.dataSaved.connect(self.display_metadata)
@@ -145,22 +145,15 @@
             self.liveplot.close()
             self.liveplot = None
             self.liveplotbtn.setText('Open Oscilloscope')
-
+    
     def plot_time_series(self):
         # Switch to time series tab
         self.data_tabs.setCurrentIndex(0)
         y = self.cs.get_channel_data(0,'y')
         # TODO: Pass metadata
-        t = np.arange(len(y),dtype = np.float32)/44100
+        t = np.arange(len(y),dtype = np.float32)/44100 
         d5y = np.gradient(y,2)
         # Plot data
-<<<<<<< HEAD
-        self.data_tabs.currentWidget().canvasplot.clear()
-        self.data_tabs.currentWidget().canvasplot.plot(x=t, y=y, clear=False, pen='b')
-        self.data_tabs.currentWidget().canvasplot.plot(x=t, y=d5y+np.mean(y), clear=False, pen='y')
-
-
-=======
         self.data_tabs.currentWidget().resetPlotWidget()
         self.data_tabs.currentWidget().canvasplot.plot(x=t, y=y, pen='b')
         self.data_tabs.currentWidget().canvasplot.plot(x=t, y=d5y+np.mean(y), pen='y')
@@ -169,22 +162,21 @@
         self.data_tabs.currentWidget().linregion.setRegion((t[-1]*0.49,t[-1]*0.51))
                 
         
->>>>>>> 9ca15d7f
     def plot_sonogram(self):
         signal = self.cs.get_channel_data(0,'y')
         self.data_tabs.addTab(SonogramWidget(self), "Sonogram")
         # Switch to sonogram tab
         self.data_tabs.setCurrentIndex(2)
         self.data_tabs.currentWidget().plot(signal)
-
-
+        
+        
     def plot_cwt(self):
         signal = self.cs.get_channel_data(0,'y')
-        t = np.arange(len(signal),dtype = np.float32)/44100
+        t = np.arange(len(signal),dtype = np.float32)/44100 
         self.data_tabs.addTab(CWTWidget(signal, t, parent=self), "CWT")
         # Switch to sonogram tab
         self.data_tabs.setCurrentIndex(3)
-
+        
     def plot_fft(self):
         # Switch to frequency domain tab
         self.data_tabs.setCurrentIndex(1)
@@ -193,37 +185,32 @@
         # Calculate FT and associated frequencies
         ft = np.abs(np.real(rfft(y)))
         freqs = np.real(rfftfreq(y.size, 1/4096))
-
+        
         # Store in datasets
         #self.cs.chans[0].set_data('f', freqs)
         self.cs.set_channel_data(0,'s', ft)
 
         # Plot data
-<<<<<<< HEAD
-        self.data_tabs.currentWidget().canvasplot.plot(x=freqs, y=ft, clear=True, pen='g')
-
-=======
         self.data_tabs.currentWidget().resetPlotWidget()
         self.data_tabs.currentWidget().canvasplot.plot(x=freqs, y=ft, pen='g')
         
->>>>>>> 9ca15d7f
     #----------------Overrding methods------------------------------------
-    # The method to call when the mainWindow is being close
+    # The method to call when the mainWindow is being close       
     def closeEvent(self,event):
         self.activateWindow()
         reply = QMessageBox.question(self,'Message',
         'Are you sure you want to quit?', QMessageBox.Yes|
         QMessageBox.No, QMessageBox.No)
-
+        
         if reply == QMessageBox.Yes:
             if self.liveplot:
                 self.liveplot.close()
             event.accept()
         else:
             event.ignore()
-
+        
 if __name__ == '__main__':
-    app = 0
+    app = 0 
     app = QApplication(sys.argv)
     w = DataWindow()
     sys.exit(app.exec_())