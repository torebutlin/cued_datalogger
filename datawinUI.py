# -*- coding: utf-8 -*-
"""
Created on Tue Jul 11 11:44:12 2017

@author: eyt21
"""
import sys
from PyQt5.QtWidgets import (QWidget,QVBoxLayout,QHBoxLayout,QMainWindow,
    QPushButton, QApplication, QMessageBox, QDesktopWidget,QTabWidget,QTabBar)
#from PyQt5.QtGui import QIcon,QFont
from PyQt5.QtCore import QCoreApplication,QTimer

import numpy as np
from numpy.fft import rfft, rfftfreq

import pyqtgraph as pg
import liveplotUI as lpUI
from wintabwidgets import data_tab_widget
from sonogram.matplotlib.sonogram import SonogramWidget
from cwt.cwt import CWTWidget

from channel import DataSet, Channel, ChannelSet

class DataWindow(QMainWindow):
    def __init__(self):
        super().__init__()
        
        # Set window parameter
        self.setGeometry(200,500,1000,500)
        self.setWindowTitle('DataWindow')

        # Construct UI        
        self.initUI()
        
        # Initialise the channels
        self.init_channels()
        
        # Center and show window
        self.center()
        self.setFocus()
        self.show()
     #------------- App construction methods--------------------------------     
    def initUI(self):
        # Set up the main widget to contain all Widgets
        self.main_widget = QWidget()
        # Set up the main layout
        vbox = QVBoxLayout(self.main_widget)
        
        # Set up the button to open the LivePlotting Window
        self.liveplot = None
        self.liveplotbtn = QPushButton('Open Oscilloscope',self.main_widget)
        self.liveplotbtn.resize(self.liveplotbtn.sizeHint())
        self.liveplotbtn.pressed.connect(self.toggle_liveplot)
        vbox.addWidget(self.liveplotbtn)
        
        # Set up the button to plot the FFT
        self.fft_btn = QPushButton("Calculate FFT", self.main_widget)
        self.fft_btn.pressed.connect(self.plot_fft)
        vbox.addWidget(self.fft_btn)
        
        # Set up the button to plot the sonogram
        self.sonogram_btn = QPushButton("Calculate sonogram", self.main_widget)
        self.sonogram_btn.pressed.connect(self.plot_sonogram)  
        vbox.addWidget(self.sonogram_btn)
        
        # Set up the button to plot the CWT
        self.cwt_btn = QPushButton("Calculate CWT", self.main_widget)
        self.cwt_btn.pressed.connect(self.plot_cwt)  
        vbox.addWidget(self.cwt_btn)
        
        #Set up the tabs container for recorded data
        self.data_tabs = QTabWidget(self)
        self.data_tabs.setMovable(True)
        self.data_tabs.setTabsClosable (False)
        #self.data_tabs.setTabPosition(0)
        vbox.addWidget(self.data_tabs)
        
        # Add tab containing a plot widget
        self.data_tabs.addTab(data_tab_widget(self), "Time Series")
        self.data_tabs.addTab(data_tab_widget(self), "Frequency domain")

        
        #Set the main widget as central widget
        self.main_widget.setFocus()
        self.setCentralWidget(self.main_widget)
    
    # Center the window
    def center(self):
        qr = self.frameGeometry()
        cp = QDesktopWidget().availableGeometry().center()
        qr.moveCenter(cp)
        self.move(qr.topLeft())
    
    def init_channels(self):
        """Initialise the channels"""
        # Create the channel set
        self.cs = ChannelSet()
        # Set up the datasets in the channels
        t = DataSet(id_='t')
        y = DataSet(id_='y')
        f = DataSet(id_='f')
        s = DataSet(id_='s')
        # Add one input channel
        self.cs.add_channel(Channel(0, name="Input 0", datasets=[t,y,f,s]))
            
    #------------- UI callback methods--------------------------------       
    def toggle_liveplot(self):
        if not self.liveplot:
<<<<<<< HEAD
            self.liveplot = lpUI.LiveplotApp(self)
            self.liveplot.show()
            self.liveplotbtn.setText('Close Oscilloscope')
            
            # Plot when data received
            self.liveplot.dataSaved.connect(self.plot_time_series)
            
=======
            try:
                self.liveplot = lpUI.LiveplotApp(self)
                self.liveplot.show()
                self.liveplotbtn.setText('Close Oscilloscope')
            except Exception as e:
                print(e)
>>>>>>> b97a8013
        else:
            self.liveplot.close()
            self.liveplot = None
            self.liveplotbtn.setText('Open Oscilloscope')
    
    def plot_time_series(self):
        # Switch to time series tab
        self.data_tabs.setCurrentIndex(0)
        t = self.cs.chans[0].data('t')
        y = self.cs.chans[0].data('y')
        # Plot data
        self.data_tabs.currentWidget().canvasplot.plot(x=t, y=y, clear=True, pen='g')
        
    def plot_sonogram(self):
        signal = self.cs.chans[0].data('y')
        t = self.cs.chans[0].data('t')
        self.data_tabs.addTab(SonogramWidget(signal, t, parent=self), "Sonogram")
        # Switch to sonogram tab
        self.data_tabs.setCurrentIndex(2)
    
    def plot_cwt(self):
        signal = self.cs.chans[0].data('y')
        t = self.cs.chans[0].data('t')
        self.data_tabs.addTab(CWTWidget(signal, t, parent=self), "CWT")
        # Switch to sonogram tab
        self.data_tabs.setCurrentIndex(3)
        
    def plot_fft(self):
        # Switch to frequency domain tab
        self.data_tabs.setCurrentIndex(1)
        
        y = self.cs.chans[0].data('y')

        # Calculate FT and associated frequencies
        ft = np.abs(np.real(rfft(y)))
        freqs = np.real(rfftfreq(y.size, 1/4096))
        
        # Store in datasets
        self.cs.chans[0].set_data('f', freqs)
        self.cs.chans[0].set_data('s', ft)

        # Plot data
        self.data_tabs.currentWidget().canvasplot.plot(x=freqs, y=ft, clear=True, pen='g')
        
    #----------------Overrding methods------------------------------------
    # The method to call when the mainWindow is being close       
    def closeEvent(self,event):
        self.activateWindow()
        reply = QMessageBox.question(self,'Message',
        'Are you sure you want to quit?', QMessageBox.Yes|
        QMessageBox.No, QMessageBox.No)
        
        if reply == QMessageBox.Yes:
            if self.liveplot:
                self.liveplot.close()
            event.accept()
        else:
            event.ignore()
        
if __name__ == '__main__':
    app = 0 
    app = QApplication(sys.argv)
    w = DataWindow()
    sys.exit(app.exec_())<|MERGE_RESOLUTION|>--- conflicted
+++ resolved
@@ -106,22 +106,16 @@
     #------------- UI callback methods--------------------------------       
     def toggle_liveplot(self):
         if not self.liveplot:
-<<<<<<< HEAD
-            self.liveplot = lpUI.LiveplotApp(self)
-            self.liveplot.show()
-            self.liveplotbtn.setText('Close Oscilloscope')
-            
-            # Plot when data received
-            self.liveplot.dataSaved.connect(self.plot_time_series)
-            
-=======
             try:
                 self.liveplot = lpUI.LiveplotApp(self)
                 self.liveplot.show()
                 self.liveplotbtn.setText('Close Oscilloscope')
+		
+		# Plot when data received
+            	self.liveplot.dataSaved.connect(self.plot_time_series)
+            
             except Exception as e:
                 print(e)
->>>>>>> b97a8013
         else:
             self.liveplot.close()
             self.liveplot = None
