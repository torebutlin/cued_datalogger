--- conflicted
+++ resolved
@@ -1,8 +1,4 @@
-<<<<<<< HEAD
-from PyQt5.QtCore import Qt, QObject
-=======
 from PyQt5.QtCore import Qt
->>>>>>> d9318792
 from PyQt5.QtWidgets import QApplication, QWidget, QGridLayout
 
 import numpy as np
@@ -13,10 +9,6 @@
 
 import sys
 
-<<<<<<< HEAD
-
-=======
->>>>>>> d9318792
 
 pg.setConfigOption('background', 'w')
 pg.setConfigOption('foreground', 'k')
@@ -379,7 +371,7 @@
         zr = popts[2]
         cr = popts[3]
 
-        return wr, zr, cr*np.exp(1j*phi)
+        return wr, zr, cr*np.exp(1j*(phi+np.pi/2))
 
 if __name__ == '__main__':
     app = 0
@@ -389,7 +381,7 @@
 
     # Create a demo transfer function
     w = np.linspace(0, 25, 3e2)
-    a = func(w, 10, 1e-2, 8e12) + func(w, 5, 1e-1, 8e12) + func(w, 20, 5e-2, 8e12) + func(w, 12, 2e-2, 8e12) #+ 5e10*np.random.normal(size=w.size)
+    a = func(w, 10, 1e-2, 8e12 + 4e6*1j) + func(w, 5, 1e-1, 8e12) + func(w, 20, 5e-2, 8e12) + func(w, 12, 2e-2, -8e12) #+ 5e10*np.random.normal(size=w.size)
 
     circle_fit_widget.set_data(w, a)
 
