# -*- coding: utf-8 -*-
"""
Created on Wed Jul  5 13:12:34 2017

@author: eyt21
"""
from PyQt5.QtWidgets import (QWidget,QVBoxLayout,QHBoxLayout,QMainWindow,
<<<<<<< HEAD
    QPushButton, QDesktopWidget,QStatusBar)
from PyQt5.QtCore import QTimer
from PyQt5.QtCore import pyqtSignal

=======
    QPushButton, QDesktopWidget,QStatusBar, QLabel,QLineEdit, QFormLayout,
    QGroupBox,QRadioButton,QSplitter,QFrame, QComboBox,QScrollArea,QGridLayout,
    QCheckBox)
from PyQt5.QtCore import Qt, QTimer
#from PyQt5.QtGui import QImage
>>>>>>> b97a8013
import numpy as np
import re

import pyqtgraph as pg

# Uncomment the NIRecorder later
import myRecorder as mR
#import NIRecorder as NIR

from channel import DataSet, Channel, ChannelSet

#--------------------- The LivePlotApp Class------------------------------------
class LiveplotApp(QMainWindow):
    
    dataSaved = pyqtSignal()
    
    def __init__(self,parent = None):
        super().__init__()
        self.parent = parent
        
        # Set window parameter
        self.setGeometry(500,500,500,600)
        self.setWindowTitle('LiveStreamPlot')
        
        # Set recorder object
        self.rec = mR.Recorder( channels = 1,
                                num_chunk = 6,
                                device_name = 'Line (U24XL with SPDIF I/O)')
        # Set playback to False to not hear anything
        
        if self.rec.stream_init(playback = False):
            self.playing = True
        # Set up the TimeSeries and FreqSeries
        data = self.rec.get_buffer()
        self.timedata = np.arange(data.shape[0]) /self.rec.rate 
        self.freqdata = np.arange(int(data.shape[0]/2)+1) /data.shape[0] * self.rec.rate
        
        # Construct UI        
        self.initUI()
        self.config_setup()
        
        # Center and show window
        self.center()
        self.setFocus()
        self.show()
        
     #---------------------- App construction methods-----------------------     
    def initUI(self):
        # Set up the main widget        
        self.main_widget = QWidget(self)
        main_layout = QVBoxLayout(self.main_widget)
        
        #Set up the channel tickboxes widget
        channels_box = QWidget(self.main_widget)
        channels_layout = QGridLayout(channels_box)
        
        for i in range (10):
            channels_layout.addWidget(QCheckBox(channels_box))
        
        scroll = QScrollArea(self.main_widget)
        #scroll.ensureVisible(50,50)
        scroll.setWidget(channels_box)
        scroll.setWidgetResizable(True)
        main_layout.addWidget(scroll,10)
        
         # Set up the button layout to display horizontally
        btn_layout = QHBoxLayout(self.main_widget)
        # Put the buttons in
        self.togglebtn = QPushButton('Pause',self.main_widget)
        self.togglebtn.resize(self.togglebtn.sizeHint())
        self.togglebtn.pressed.connect(self.toggle_rec)
        btn_layout.addWidget(self.togglebtn)
        self.recordbtn = QPushButton('Record',self.main_widget)
        self.recordbtn.resize(self.recordbtn.sizeHint())
        self.recordbtn.pressed.connect(self.start_recording)
        btn_layout.addWidget(self.recordbtn)
        self.sshotbtn = QPushButton('Get Snapshot',self.main_widget)
        self.sshotbtn.resize(self.sshotbtn.sizeHint())
        self.sshotbtn.pressed.connect(self.get_snapshot)
        btn_layout.addWidget(self.sshotbtn)
        # Put the layout into the nongraphUI widget
        main_layout.addLayout(btn_layout)
        
        # Set up the splitter, add to main layout
        main_splitter = QSplitter(self.main_widget,orientation = Qt.Vertical)
        main_splitter.setOpaqueResize(opaque = False)
        main_layout.addWidget(main_splitter,90)
        
        
        self.plotlines = []
        # Set up time domain plot, add to splitter
        self.timeplotcanvas = pg.PlotWidget(main_splitter, background = 'default')
        main_splitter.addWidget(self.timeplotcanvas)
        self.timeplot = self.timeplotcanvas.getPlotItem()
        self.timeplot.setLabels(title="Time Plot", bottom = 'Time(s)')
        self.timeplot.disableAutoRange(axis=None)
        self.timeplot.setRange(xRange = (0,self.timedata[-1]),yRange = (-10,10))
       
        
        # Set up FFT plot, add to splitter
        self.fftplotcanvas = pg.PlotWidget(main_splitter, background = 'default')
        main_splitter.addWidget(self.fftplotcanvas)
        self.fftplot = self.fftplotcanvas.getPlotItem()
        self.fftplot.setLabels(title="FFT Plot", bottom = 'Freq(Hz)')
        self.fftplot.disableAutoRange(axis=None)
        self.fftplot.setRange(xRange = (0,self.freqdata[-1]),yRange = (0, 2**8))
        
        for i in range(self.rec.channels):
            #colour = pg.mkColor(125,23*i,255,120)
            self.plotlines.append(self.timeplot.plot(pen = 'g'))
            self.plotlines.append(self.fftplot.plot(pen = 'y'))
        
        self.update_line()
        
        # Set the rest of the UI and add to splitter
        nongraphUI = QWidget(main_splitter)
        nongraphUI_layout = QVBoxLayout(nongraphUI)
        
        
        # Set up the Acquisition layout to display horizontally
        config_layout = QHBoxLayout(nongraphUI)
        
        # Set the Acquisition settings form
        config_form = QFormLayout(nongraphUI)
        #config_form.setSpacing (2)
        
        # Set up the Acquisition type radiobuttons group
        self.typegroup = QGroupBox('Input Type', nongraphUI)
        pyaudio_button = QRadioButton('SoundCard',self.typegroup)
        NI_button = QRadioButton('NI',self.typegroup)
        
        # Put the radiobuttons horizontally
        typelbox = QHBoxLayout(self.typegroup)
        typelbox.addWidget(pyaudio_button)
        typelbox.addWidget(NI_button)
        print(self.typegroup.children())
        # Set that to the layout of the group
        self.typegroup.setLayout(typelbox)
        # Add the group to Acquisition settings form
        config_form.addRow(self.typegroup)
        
        # Add the remaining settings to Acquisition settings form
        configs = ['Source','Rate','Channels','Chunk Size','Number of Chunks']
        self.configboxes = []
        
        for c in configs:
            if c is 'Source':
                cbox = QComboBox(nongraphUI)
                config_form.addRow(QLabel(c,nongraphUI),cbox)
                self.configboxes.append(cbox)
                
            else:
                cbox = QLineEdit(nongraphUI)
                config_form.addRow(QLabel(c,nongraphUI),cbox)
                self.configboxes.append(cbox)
            print(type(cbox),type(cbox) is QComboBox)    
            
        # Add the Acquisition form to the Acquisition layout
        config_layout.addLayout(config_form)
        
        # Add a button to Acquisition layout
        config_button = QPushButton('Set Config', nongraphUI)
        config_button.clicked.connect(self.ResetRecording)
        config_layout.addWidget(config_button)
        
        # Add Acquisition layout to nongraphUI widget
        nongraphUI_layout.addLayout(config_layout,10)
        
        # Set up the status bar and add to nongraphUI widget
        self.statusbar = QStatusBar(nongraphUI)
        self.statusbar.showMessage('Streaming')
        self.statusbar.messageChanged.connect(self.default_status)
        nongraphUI_layout.addWidget(self.statusbar)
        
        # Add nongraphUI widget to splitter
        main_splitter.addWidget(nongraphUI)
        main_splitter.setStretchFactor(0, 40)
        main_splitter.setStretchFactor(1, 40)
        main_splitter.setStretchFactor(2, 0)
        
        # Experimental styling
        main_splitter.setFrameShape(QFrame.Panel)
        main_splitter.setFrameShadow(QFrame.Sunken)
        self.main_widget.setStyleSheet('''
        .QWidget{
            background: qlineargradient(x1:0, y1:0, x2:1, y2:1,
                stop:0 #eee, stop:1 #ccc);
            border: 1px solid #777;
            width: 13px;
            margin-top: 2px;
            margin-bottom: 2px;
            border-radius: 4px;
        }
        .QSplitter::handle:vertical{
                background: solid green;
        }                   ''')#background-image: url(Handle_bar.png);
        
        #Set the main widget as central widget
        self.main_widget.setFocus()
        self.setCentralWidget(self.main_widget)
        
        # Set up a timer to update the plot
        self.plottimer = QTimer(self)
        self.plottimer.timeout.connect(self.update_line)
        self.plottimer.start(self.rec.chunk_size*1000//self.rec.rate + 2) # 25ms because that how roughly long the buffer fills up
    
    def config_setup(self):
        rb = self.typegroup.findChildren(QRadioButton)
        if type(self.rec) is mR.Recorder:
            rb[0].setChecked(True)
            selR = mR.Recorder()
        #elif type(self.rec) is NIR.Recorder:
        #    rb[1].setChecked(True)
        #    selR = NIR.Recorder()
        
        info = [selR.available_devices()[0], self.rec.rate,self.rec.channels,
                self.rec.chunk_size,self.rec.num_chunk]
        for cbox,i in zip(self.configboxes,info):
            if type(cbox) is QComboBox:
                cbox.clear()
                cbox.addItems(i)
                if self.rec.device_index:
                    cbox.setCurrentIndex(self.rec.device_index)    
                print(cbox.count())
            else:
                cbox.setText(str(i))
                
        del selR
        
    
    # Center the window
    def center(self):
        pr = self.parent.frameGeometry()
        qr = self.frameGeometry()
        print(qr.width())
        cp = QDesktopWidget().availableGeometry().center()
        qr.moveCenter(cp)
        self.move(pr.topLeft())
        self.move(qr.left() - qr.width(),qr.top())
    #---------------- Reset Methods-----------------------------------    
    def ResetRecording(self):
        self.statusbar.showMessage('Resetting...')
        
        # Stop the update and close the stream
        self.plottimer.stop()
        self.rec.close()
        print(type(self.rec))
                
        try:    
            # Get Input from the Acquisition settings UI
            Rtype, settings = self.config_status()
            
            # Delete and reinitialise the recording object
            # Change the settings
            #if Rtype[0]:
            self.rec = mR.Recorder(device_name = settings[0])
            #elif Rtype[1] and not type(self.rec) is NIR.Recorder:
            #    self.rec = NIR.Recorder()
            # TODO?: Change the values of recording object
            self.rec.rate = settings[1]
            self.rec.channels = settings[2]
            self.rec.chunk_size = settings[3]
            self.rec.num_chunk = settings[4]
        except Exception as e:
            print(e)
            print('Cannot set up new recorder')
        
        try:
        # Open the stream, plot and update
            self.rec.stream_init()
            self.ResetPlots()
            print(self.rec.chunk_size*1000//self.rec.rate + 1)
            self.plottimer.start(self.rec.chunk_size*1000//self.rec.rate + 1)
        except Exception as e:
            print(e)
            print('Cannot stream,restart the app')    
    
    def ResetXdata(self):
        data = self.rec.get_buffer()
        self.timedata = np.arange(data.shape[0]) /self.rec.rate 
        self.freqdata = np.arange(int(data.shape[0]/2)+1) /data.shape[0] * self.rec.rate
    
    def ResetPlots(self):
        print('resetting')
        try:
            n_plotlines = len(self.plotlines)
            self.ResetXdata()
            
            for _ in range(n_plotlines):
                line = self.plotlines.pop()
                line.clear()
                del line
                
                
            for _ in range(self.rec.channels):
                self.plotlines.append(self.timeplot.plot(pen = 'g'))
                self.plotlines.append(self.fftplot.plot(pen = 'y'))
            
            #self.timeplotline.clear()
            self.timeplot.setRange(xRange = (0,self.timedata[-1]),yRange = (-10,10))
            #self.fftplotline.clear()
            self.fftplot.setRange(xRange = (0,self.freqdata[-1]),yRange = (0, 2**8))
            self.update_line()
        except Exception as e:
            print(e)
            print('Cannot reset plots')
        
    #------------- UI callback methods--------------------------------
    # Pause/Resume the stream       
    def toggle_rec(self):
        if self.playing:
            self.rec.stream_stop()
            self.togglebtn.setText('Resume')
            self.recordbtn.setDisabled(True)
        else:
            self.rec.stream_start()
            self.togglebtn.setText('Pause')
            self.recordbtn.setEnabled(True)
        self.playing = not self.playing
        # Clear the status, allow it to auto update itself
        self.statusbar.clearMessage()
    
    # Updates the plots    
    def update_line(self):
        data = self.rec.get_buffer()
        window = np.hanning(data.shape[0])
        weightage = np.exp(-self.timedata / self.timedata[-1])[::-1]
        for i in range(data.shape[1]):
            plotdata = data[:,i].reshape((len(data[:,i]),)) + 50*i
            
            fft_data = np.fft.rfft(window * plotdata * weightage)
            psd_data = abs(fft_data)**2 / (np.abs(window)**2).sum() + 1e3 * i
            self.plotlines[2*i].setData(x = self.timedata, y = plotdata)
            self.plotlines[2*i+1].setData(x = self.freqdata, y = psd_data** 0.5)
    
    # Get the current instantaneous plot and transfer to main window     
    def get_snapshot(self):
        snapshot = self.rec.get_buffer()
        self.save_data(data = snapshot)
        self.statusbar.showMessage('Snapshot Captured!', 1500)
    
    # Start the data recording        
    def start_recording(self):
        self.statusbar.showMessage('Recording...')
        # Disable buttons
        for btn in self.main_widget.findChildren(QPushButton):
            btn.setDisabled(True)
        # Start the recording
        self.rec.recording = True
        # Setup the timer to stop the recording
        rec_timer = QTimer(self)
        rec_timer.setSingleShot(True)
        rec_timer.timeout.connect(self.stop_recording)
        rec_timer.start(3000)
    
    # Stop the data recording and transfer the recorded data to main window    
    def stop_recording(self):
        self.rec.recording = False
        for btn in self.main_widget.findChildren(QPushButton):
            btn.setEnabled(True)
        self.save_data(self.rec.flush_record_data())
        self.statusbar.clearMessage()
    
    # Transfer data to main window      
<<<<<<< HEAD
    def save_data(self,data = None):
        print('Saving data...')

        # Save the time series
        self.parent.cs.chans[0].set_data('t', np.arange(data.size)/self.rec.rate)
        # Save the values
        self.parent.cs.chans[0].set_data('y', data.reshape(data.size))
        
        self.dataSaved.emit()        
        print('Data saved!')
        
=======
    def transfer_data_to_plot(self,data = None):
        if self.parent.data_tabs.currentWidget():
            print('Transferring data')
            self.parent.data_tabs.currentWidget().canvasplot.clear()
            for i in range(data.shape[1]):
                plotdata = data[:,i].reshape((len(data[:,i]),)) + 50*i
                
                self.parent.data_tabs.currentWidget()\
                .canvasplot.plot(np.arange(len(plotdata))/self.rec.rate, 
                                 plotdata,pen='g')
                self.parent.activateWindow()
>>>>>>> b97a8013
    
    # Set the status message to the default messages if it is empty       
    def default_status(self,*arg):
        if not arg[0]:
            if self.playing:
                self.statusbar.showMessage('Streaming')
            else:
                self.statusbar.showMessage('Stream Paused')
                
    def config_status(self, *arg):
        recType =  [rb.isChecked() for rb in self.typegroup.findChildren(QRadioButton)]
        configs = []
        for cbox in self.configboxes:
            if type(cbox) is QComboBox:
                configs.append(cbox.currentText())
            else:
                notnumRegex = re.compile(r'(\D)+')
                config_input = cbox.text().strip(' ')
                if notnumRegex.search(config_input):
                    configs.append(None)
                else:
                    configs.append(int(config_input))
                    
        print(recType,configs)
        return(recType, configs)
    #----------------Overrding methods------------------------------------
    # The method to call when the mainWindow is being close       
    def closeEvent(self,event):
        self.rec.close()
        event.accept()
        if self.parent:
            self.parent.liveplot = None
            self.parent.liveplotbtn.setText('Open Oscilloscope')
            
 <|MERGE_RESOLUTION|>--- conflicted
+++ resolved
@@ -5,18 +5,11 @@
 @author: eyt21
 """
 from PyQt5.QtWidgets import (QWidget,QVBoxLayout,QHBoxLayout,QMainWindow,
-<<<<<<< HEAD
-    QPushButton, QDesktopWidget,QStatusBar)
-from PyQt5.QtCore import QTimer
-from PyQt5.QtCore import pyqtSignal
-
-=======
     QPushButton, QDesktopWidget,QStatusBar, QLabel,QLineEdit, QFormLayout,
     QGroupBox,QRadioButton,QSplitter,QFrame, QComboBox,QScrollArea,QGridLayout,
     QCheckBox)
 from PyQt5.QtCore import Qt, QTimer
 #from PyQt5.QtGui import QImage
->>>>>>> b97a8013
 import numpy as np
 import re
 
@@ -342,6 +335,7 @@
     # Updates the plots    
     def update_line(self):
         data = self.rec.get_buffer()
+        data = data.reshape((len(data),))
         window = np.hanning(data.shape[0])
         weightage = np.exp(-self.timedata / self.timedata[-1])[::-1]
         for i in range(data.shape[1]):
@@ -381,7 +375,6 @@
         self.statusbar.clearMessage()
     
     # Transfer data to main window      
-<<<<<<< HEAD
     def save_data(self,data = None):
         print('Saving data...')
 
@@ -393,19 +386,6 @@
         self.dataSaved.emit()        
         print('Data saved!')
         
-=======
-    def transfer_data_to_plot(self,data = None):
-        if self.parent.data_tabs.currentWidget():
-            print('Transferring data')
-            self.parent.data_tabs.currentWidget().canvasplot.clear()
-            for i in range(data.shape[1]):
-                plotdata = data[:,i].reshape((len(data[:,i]),)) + 50*i
-                
-                self.parent.data_tabs.currentWidget()\
-                .canvasplot.plot(np.arange(len(plotdata))/self.rec.rate, 
-                                 plotdata,pen='g')
-                self.parent.activateWindow()
->>>>>>> b97a8013
     
     # Set the status message to the default messages if it is empty       
     def default_status(self,*arg):
