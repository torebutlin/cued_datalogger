# -*- coding: utf-8 -*-
"""
Created on Tue Jul 11 11:44:12 2017

@author: eyt21
"""
import sys,traceback


from PyQt5.QtWidgets import (QWidget,QVBoxLayout,QHBoxLayout,QMainWindow,QLabel,
    QPushButton, QApplication, QMessageBox, QDesktopWidget,QTabWidget,QTabBar,
    QFormLayout)
#from PyQt5.QtGui import QIcon,QFont
from PyQt5.QtCore import QCoreApplication,QTimer

import numpy as np
from numpy.fft import rfft, rfftfreq

import pyqtgraph as pg
import pyqtgraph.exporters

import liveplotUI as lpUI
from acquisition.wintabwidgets import data_tab_widget
from analysis.sonogram import SonogramWidget
from analysis.cwt import CWTWidget

from bin.channel import DataSet, Channel, ChannelSet

# For the exporter to work, need to change iteritem to item in pyqtgraph
class AnalysisWindow(QMainWindow):
    def __init__(self):
        super().__init__()

        # Set window parameter
        self.setGeometry(200,500,1000,500)
        self.setWindowTitle('DataWindow')

        # Construct UI
        self.initUI()

        # Initialise the channels
        self.init_channels()
<<<<<<< HEAD
        self.display_metadata()
=======

>>>>>>> 625aec2a
        # Center and show window
        self.center()
        self.setFocus()
        self.show()
     #------------- App construction methods--------------------------------
    def initUI(self):
        # Set up the main widget to contain all Widgets
        self.main_widget = QWidget()
        # Set up the main layout
        vbox = QVBoxLayout(self.main_widget)

        # Set up the button to open the LivePlotting Window
        self.liveplot = None
        self.liveplotbtn = QPushButton('Open Oscilloscope',self.main_widget)
        self.liveplotbtn.resize(self.liveplotbtn.sizeHint())
        self.liveplotbtn.pressed.connect(self.toggle_liveplot)
        vbox.addWidget(self.liveplotbtn)

        # Set up the button to plot the FFT
        self.fft_btn = QPushButton("Calculate FFT", self.main_widget)
        self.fft_btn.pressed.connect(self.plot_fft)
        vbox.addWidget(self.fft_btn)

        # Set up the button to plot the sonogram
        self.sonogram_btn = QPushButton("Calculate sonogram", self.main_widget)
        self.sonogram_btn.pressed.connect(self.plot_sonogram)
        vbox.addWidget(self.sonogram_btn)

        # Set up the button to plot the CWT
        self.cwt_btn = QPushButton("Calculate CWT", self.main_widget)
        self.cwt_btn.pressed.connect(self.plot_cwt)
        vbox.addWidget(self.cwt_btn)

        #Set up the tabs container for recorded data
        self.data_tabs = QTabWidget(self)
        self.data_tabs.setMovable(True)
        self.data_tabs.setTabsClosable (False)
        #self.data_tabs.setTabPosition(0)
        vbox.addWidget(self.data_tabs)

        # Add tab containing a plot widget
        self.data_tabs.addTab(data_tab_widget(self), "Time Series")
        self.data_tabs.addTab(data_tab_widget(self), "Frequency domain")
<<<<<<< HEAD
        
        self.meta_display = QWidget()
        meta_disp_layout = QFormLayout(self.meta_display)
        
        meta_dname = ('Channel','Name','Calibration Factor','Units','Tags','Comments')
        self.meta_labels = []
        
        for m in meta_dname:
            dbox = QLabel(self)
            meta_disp_layout.addRow(QLabel(m,self),dbox)
            self.meta_labels.append(dbox)
          
        vbox.addWidget(self.meta_display)    
            
=======


>>>>>>> 625aec2a
        #Set the main widget as central widget
        self.main_widget.setFocus()
        self.setCentralWidget(self.main_widget)

    # Center the window
    def center(self):
        qr = self.frameGeometry()
        cp = QDesktopWidget().availableGeometry().center()
        qr.moveCenter(cp)
        self.move(qr.topLeft())

    def init_channels(self):
        """Initialise the channels"""
        # Create the channel set
        self.cs = ChannelSet(1)
        # Add one input channel
        self.cs.add_channel_dataset(0,'y')
        self.cs.add_channel_dataset(0,'s')
<<<<<<< HEAD
        
    def display_metadata(self):
        for i in range(len(self.cs)):
            self.meta_labels[0].setText(str(i))
            meta_dtype = ('name','calibration_factor','units','tags','comments')
            for n,md in enumerate(meta_dtype,1):
                self.meta_labels[n].setText(str(self.cs.get_channel_metadata(i,md)))
            
    #------------- UI callback methods--------------------------------       
=======

    #------------- UI callback methods--------------------------------
>>>>>>> 625aec2a
    def toggle_liveplot(self):
        if not self.liveplot:
            #try:
            self.liveplot = lpUI.LiveplotApp(self)
            self.liveplot.show()
            self.liveplotbtn.setText('Close Oscilloscope')

		# Plot when data received
            self.liveplot.dataSaved.connect(self.plot_time_series)
<<<<<<< HEAD
            self.liveplot.dataSaved.connect(self.display_metadata)
=======

>>>>>>> 625aec2a
        else:
            self.liveplot.close()
            self.liveplot = None
            self.liveplotbtn.setText('Open Oscilloscope')

    def plot_time_series(self):
        # Switch to time series tab
        self.data_tabs.setCurrentIndex(0)
        y = self.cs.get_channel_data(0,'y')
        # TODO: Pass metadata
        t = np.arange(len(y),dtype = np.float32)/44100
        d5y = np.gradient(y,2)
        # Plot data
        self.data_tabs.currentWidget().canvasplot.clear()
        self.data_tabs.currentWidget().canvasplot.plot(x=t, y=y, clear=False, pen='b')
        self.data_tabs.currentWidget().canvasplot.plot(x=t, y=d5y+np.mean(y), clear=False, pen='y')


    def plot_sonogram(self):
        signal = self.cs.get_channel_data(0,'y')
        self.data_tabs.addTab(SonogramWidget(self), "Sonogram")
        # Switch to sonogram tab
        self.data_tabs.setCurrentIndex(2)
        self.data_tabs.currentWidget().plot(signal)


    def plot_cwt(self):
        signal = self.cs.get_channel_data(0,'y')
        t = np.arange(len(signal),dtype = np.float32)/44100
        self.data_tabs.addTab(CWTWidget(signal, t, parent=self), "CWT")
        # Switch to sonogram tab
        self.data_tabs.setCurrentIndex(3)

    def plot_fft(self):
        # Switch to frequency domain tab
        self.data_tabs.setCurrentIndex(1)
        y = self.cs.get_channel_data(0,'y')

        # Calculate FT and associated frequencies
        ft = np.abs(np.real(rfft(y)))
        freqs = np.real(rfftfreq(y.size, 1/4096))

        # Store in datasets
        #self.cs.chans[0].set_data('f', freqs)
        self.cs.set_channel_data(0,'s', ft)

        # Plot data
        self.data_tabs.currentWidget().canvasplot.plot(x=freqs, y=ft, clear=True, pen='g')

    #----------------Overrding methods------------------------------------
    # The method to call when the mainWindow is being close
    def closeEvent(self,event):
        self.activateWindow()
        reply = QMessageBox.question(self,'Message',
        'Are you sure you want to quit?', QMessageBox.Yes|
        QMessageBox.No, QMessageBox.No)

        if reply == QMessageBox.Yes:
            if self.liveplot:
                self.liveplot.close()
            event.accept()
        else:
            event.ignore()

if __name__ == '__main__':
    app = 0
    app = QApplication(sys.argv)
    w = DataWindow()
    sys.exit(app.exec_())<|MERGE_RESOLUTION|>--- conflicted
+++ resolved
@@ -40,11 +40,7 @@
 
         # Initialise the channels
         self.init_channels()
-<<<<<<< HEAD
         self.display_metadata()
-=======
-
->>>>>>> 625aec2a
         # Center and show window
         self.center()
         self.setFocus()
@@ -88,7 +84,6 @@
         # Add tab containing a plot widget
         self.data_tabs.addTab(data_tab_widget(self), "Time Series")
         self.data_tabs.addTab(data_tab_widget(self), "Frequency domain")
-<<<<<<< HEAD
         
         self.meta_display = QWidget()
         meta_disp_layout = QFormLayout(self.meta_display)
@@ -103,10 +98,6 @@
           
         vbox.addWidget(self.meta_display)    
             
-=======
-
-
->>>>>>> 625aec2a
         #Set the main widget as central widget
         self.main_widget.setFocus()
         self.setCentralWidget(self.main_widget)
@@ -125,7 +116,6 @@
         # Add one input channel
         self.cs.add_channel_dataset(0,'y')
         self.cs.add_channel_dataset(0,'s')
-<<<<<<< HEAD
         
     def display_metadata(self):
         for i in range(len(self.cs)):
@@ -135,10 +125,6 @@
                 self.meta_labels[n].setText(str(self.cs.get_channel_metadata(i,md)))
             
     #------------- UI callback methods--------------------------------       
-=======
-
-    #------------- UI callback methods--------------------------------
->>>>>>> 625aec2a
     def toggle_liveplot(self):
         if not self.liveplot:
             #try:
@@ -148,11 +134,7 @@
 
 		# Plot when data received
             self.liveplot.dataSaved.connect(self.plot_time_series)
-<<<<<<< HEAD
             self.liveplot.dataSaved.connect(self.display_metadata)
-=======
-
->>>>>>> 625aec2a
         else:
             self.liveplot.close()
             self.liveplot = None
