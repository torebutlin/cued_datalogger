import numpy as np

from PyQt5.QtWidgets import (QWidget, QApplication, QTabWidget, QComboBox,
                             QHBoxLayout, QMainWindow, QPushButton, 
                             QVBoxLayout, QAction, QMenu)
from PyQt5.QtCore import Qt

import sys

from datalogger.analysis.circle_fit import CircleFitWidget, CircleFitToolbox
from datalogger.analysis.frequency_domain import (FrequencyDomainWidget, FrequencyToolbox,compute_transfer_function,
                                                   compute_autospec,compute_crossspec)
from datalogger.analysis.sonogram import SonogramDisplayWidget, SonogramToolbox
from datalogger.analysis.time_domain import TimeDomainWidget, TimeToolbox

from datalogger.api.addons import AddonManager
from datalogger.api.channel import ChannelSet, ChannelSelectWidget, ChannelMetadataWidget
from datalogger.api.file_import import DataImportWidget
from datalogger.api.toolbox import Toolbox, MasterToolbox

import datalogger.acquisition_window as lpUI
from datalogger.acquisition.RecordingUIs import DevConfigUI


class AnalysisDisplayTabWidget(QTabWidget):
    """The central widget for display in the analysis window"""
    def __init__(self, *arg, **kwarg):
        super().__init__(*arg, **kwarg)

        self.init_ui()

    def init_ui(self):
        self.setMovable(False)
        self.setTabsClosable(False)

        self.timedomain_widget = TimeDomainWidget(self)
        
        self.freqdomain_widget = FrequencyDomainWidget(self)
        self.sonogram_widget = SonogramDisplayWidget(self)
        self.circle_widget = CircleFitWidget(self)
                
        # Create the tabs
        self.addTab(self.timedomain_widget, "Time Domain")
        self.addTab(self.freqdomain_widget, "Frequency Domain")
        self.addTab(self.sonogram_widget, "Sonogram")
        self.addTab(self.circle_widget, "Circle Fit")


class ProjectMenu(QMenu):
    def __init__(self,parent):
        super().__init__('Project',parent)
        self.parent = parent
        self.initMenu()

    def initMenu(self):
        newAct = QAction('&New', self)
        newAct.setShortcut('Ctrl+N')

        setAct = QAction('&Settings', self)

        exitAct = QAction('&Exit', self)
        exitAct.setShortcut('Ctrl+Q')
        exitAct.setStatusTip('Exit application')

        self.addActions([newAct,setAct,exitAct])


class AnalysisWindow(QMainWindow):
    """
    Data Analysis Window
    """
    def __init__(self):
        super().__init__()

        self.setGeometry(500,300,800,500)
        self.setWindowTitle('AnalysisWindow')

        #self.new_cs = ChannelSet()
        self.create_test_channelset()
        self.init_ui()

        self.setFocus()
        self.show()

    def init_toolbox(self):
        """Create the master toolbox"""
        self.toolbox = MasterToolbox(self)
        
        # # Time toolbox
        self.time_toolbox = TimeToolbox(self.toolbox)
        self.time_toolbox.sig_converted_FFT.connect(self.plot_fft)
        self.time_toolbox.sig_convert_to_sonogram.connect(self.plot_sonogram)
        
        # # Frequency toolbox
        self.frequency_toolbox = FrequencyToolbox(self.toolbox)
        self.frequency_toolbox.set_channel_set(self.cs)
        self.frequency_toolbox.sig_plot_type_changed.connect(self.display_tabwidget.freqdomain_widget.set_plot_type)
        self.frequency_toolbox.sig_view_type_changed.connect(self.switch_freq_plot)
        self.frequency_toolbox.sig_converted_TF.connect(self.plot_tf)
        self.frequency_toolbox.sig_coherence_plot.connect(self.display_tabwidget.freqdomain_widget.switch_cor_plot)
        self.frequency_toolbox.sig_convert_to_circle_fit.connect(self.circle_fitting)

        # # Sonogram toolbox       
        self.sonogram_toolbox = SonogramToolbox(self.toolbox)
        self.sonogram_toolbox.sig_contour_spacing_changed.connect(self.display_tabwidget.sonogram_widget.update_contour_spacing)
        self.sonogram_toolbox.sig_num_contours_changed.connect(self.display_tabwidget.sonogram_widget.update_num_contours)
        self.sonogram_toolbox.sig_window_overlap_fraction_changed.connect(self.display_tabwidget.sonogram_widget.update_window_overlap_fraction)
        self.sonogram_toolbox.sig_window_width_changed.connect(self.display_tabwidget.sonogram_widget.update_window_width)
       
        # # Circle Fit toolbox
        self.circle_fit_toolbox = CircleFitToolbox(self.toolbox)
        self.circle_fit_toolbox.sig_show_transfer_fn.connect(self.display_tabwidget.circle_widget.show_transfer_fn)
        self.circle_fit_toolbox.sig_construct_transfer_fn.connect(self.display_tabwidget.circle_widget.construct_transfer_fn)
        self.circle_fit_toolbox.sig_autofit_parameter_change.connect(self.display_tabwidget.circle_widget.update_autofit_parameters)
        
        self.toolbox.add_toolbox(self.time_toolbox)
        self.toolbox.add_toolbox(self.frequency_toolbox)
        self.toolbox.add_toolbox(self.sonogram_toolbox)
        self.toolbox.add_toolbox(self.circle_fit_toolbox)
        self.toolbox.set_toolbox(0)

    def init_global_toolbox(self):        
        self.global_toolbox = MasterToolbox()
        
        self.global_tools = Toolbox('right', self.global_toolbox)
        
        # # Acquisition Window
        self.liveplot = None
        dev_configUI = DevConfigUI()
        dev_configUI.config_button.setText('Open Oscilloscope')
        dev_configUI.config_button.clicked.connect(self.open_liveplot)
        self.global_tools.addTab(dev_configUI,'Oscilloscope')

        # # Channel Selection
        self.channel_select_widget = ChannelSelectWidget(self.global_tools)
        self.channel_select_widget.sig_channel_selection_changed.connect(self.display_tabwidget.timedomain_widget.set_selected_channels)
        self.channel_select_widget.sig_channel_selection_changed.connect(self.display_tabwidget.freqdomain_widget.set_selected_channels)
        self.channel_select_widget.sig_channel_selection_changed.connect(self.display_tabwidget.sonogram_widget.set_selected_channels)
        #self.channel_select_widget.sig_channel_selection_changed.connect(self.display_tabwidget.circlefit_widget.set_selected_channels)

        self.global_tools.addTab(self.channel_select_widget, 'Channel Selection')

        # # Channel Metadata
        self.channel_metadata_widget = ChannelMetadataWidget(self.global_tools)
        self.global_tools.addTab(self.channel_metadata_widget, 'Channel Metadata')
        
        self.channel_metadata_widget.metadataChange.connect(self.update_cs)

        # # Addon Manager            
        self.addon_widget = AddonManager(self)
        self.global_tools.addTab(self.addon_widget, 'Addon Manager')

        # # Import
        self.import_widget = DataImportWidget(self)
        self.import_widget.add_data_btn.clicked.connect(lambda: self.add_import_data('Extend'))
        self.import_widget.rep_data_btn.clicked.connect(lambda: self.add_import_data('Replace'))
        self.global_tools.addTab(self.import_widget, 'Import Files')
        
        self.global_toolbox.add_toolbox(self.global_tools)
        
    def update_cs(self, cs):
        self.cs = cs
        self.channel_select_widget.cs = self.cs
        self.channel_select_widget.set_channel_name()
            
    def init_ui(self):
        menubar = self.menuBar()
        menubar.addMenu(ProjectMenu(self))

        # # Create the main widget
        self.main_widget = QWidget(self)
        self.setCentralWidget(self.main_widget)
        self.main_layout = QHBoxLayout()
        self.main_widget.setLayout(self.main_layout)
        
        # Create the analysis tools tab widget
        self.display_tabwidget = AnalysisDisplayTabWidget(self)
        
        # Create the global toolbox
        self.init_global_toolbox()
        
        # Create the toolbox
        self.init_toolbox()
        self.display_tabwidget.currentChanged.connect(self.toolbox.set_toolbox)

        self.tfplots = []
        self.config_channelset()
        self.plot_time_series()
        #self.plot_fft()
        self.display_tabwidget.setCurrentWidget(self.display_tabwidget.timedomain_widget)
        
        # Add the widgets
        self.main_layout.addWidget(self.toolbox)
        self.main_layout.addWidget(self.display_tabwidget)
        self.main_layout.addWidget(self.global_toolbox)
        # Set the stretch factors
        self.main_layout.setStretchFactor(self.toolbox, 0)
        self.main_layout.setStretchFactor(self.display_tabwidget, 1)
        self.main_layout.setStretchFactor(self.global_toolbox, 0.5)
        
    def create_test_channelset(self):
        self.cs = ChannelSet(5)
        t = np.arange(1000)/44100
        for i, channel in enumerate(self.cs.channels):
            self.cs.add_channel_dataset(i, 'time_series', np.sin(t*2*np.pi*100*(i+1)))
            self.cs.add_channel_dataset(i,'spectrum', []) 
            
        self.cs.add_channel_dataset(i,'time_series', np.sin(t*2*np.pi*100*(i+1))*np.exp(-t/t[-1]) )
        self.cs.add_channel_dataset(i,'spectrum', []) 
         
    def open_liveplot(self):
        if not self.liveplot:
            self.liveplot = lpUI.LiveplotApp(self)
            self.liveplot.done.connect(self.done_liveplot)
            self.liveplot.dataSaved.connect(self.receive_data)
            self.liveplot.show()
            
    def receive_data(self,tab_num = 0):
        self.config_channelset()
        self.plot_time_series()
        self.plot_fft()
        
        self.display_tabwidget.setCurrentIndex(tab_num)
        if tab_num == 1:
            self.switch_freq_plot('Transfer Function')
        
    def done_liveplot(self):
        self.liveplot.done.disconnect()
        self.liveplot = None
     
    def config_channelset(self):
        self.channel_select_widget.set_channel_set(self.cs)
        self.channel_metadata_widget.set_channel_set(self.cs)
        self.time_toolbox.set_channel_set(self.cs)
        self.frequency_toolbox.set_channel_set(self.cs)
        
    def plot_time_series(self):
        self.display_tabwidget.setCurrentWidget(self.display_tabwidget.timedomain_widget)
        self.display_tabwidget.timedomain_widget.set_selected_channels(self.cs.channels)
        
    def switch_freq_plot(self,dtype):
        if dtype == 'Fourier Transform':
            self.plot_fft()
        elif dtype == 'Transfer Function':
            self.plot_tf()
    
    def plot_fft(self):
        # Switch to frequency domain tab
        self.display_tabwidget.setCurrentWidget(self.display_tabwidget.freqdomain_widget)
        self.display_tabwidget.freqdomain_widget.set_view_type("spectrum")
        self.display_tabwidget.freqdomain_widget.set_selected_channels(self.channel_select_widget.selected_channels())
        self.frequency_toolbox.set_view_type('Fourier Transform')

    def plot_tf(self):
<<<<<<< HEAD
        # Switch to frequency domain tab
        self.plot_fft()
        self.tfplots = []
        self.display_tabwidget.currentWidget().resetPlotWidget()
        self.display_tabwidget.setCurrentWidget(self.display_tabwidget.transfer_widget)
        input_chan = 0
        
        fdata = self.cs.get_channel_data(tuple(range(len(self.cs))),'spectrum')
        
        
        input_chan_data = fdata[input_chan]
        data_end = 0
        max_data = 0

        for i in range(len(self.cs)):
            self.tfplots.append(None)
            self.tfplots.append(None)
            continue
        
        if not fdata[i].shape[0] == 0:
            sample_rate = self.cs.get_channel_metadata(i,'sample_rate')
            tf,cor = compute_transfer_function(input_chan_data,fdata[i])
            print(tf.shape,fdata[i].shape)
            f = np.arange(int(tf.shape[0]))/tf.shape[0] * sample_rate/2
            self.tfplots.append(self.display_tabwidget.transfer_widget.plotitem.plot(f,np.abs(tf),pen = self.plot_colours[i%len(self.plot_colours)]))
            self.tfplots.append(self.display_tabwidget.transfer_widget.plotitem.plot(f,np.real(cor),pen = self.plot_colours[i%len(self.plot_colours)]))
            max_data = max(max_data,max(tf))
            data_end = max(data_end,f[-1])
        else:
            print('No Transfer function to plot')
            self.tfplots.append(None)
            self.tfplots.append(None)
=======
        #TODO: calculate TF function if none is found
        self.display_tabwidget.setCurrentWidget(self.display_tabwidget.freqdomain_widget)
        self.display_tabwidget.freqdomain_widget.set_view_type("TF")
        self.display_tabwidget.freqdomain_widget.set_selected_channels(self.channel_select_widget.selected_channels())
        self.frequency_toolbox.set_view_type('Transfer Function')
        
>>>>>>> f257f6aa
  
    def plot_sonogram(self):
        self.display_tabwidget.setCurrentWidget(self.display_tabwidget.sonogram_widget)
        self.display_tabwidget.sonogram_widget.set_selected_channels(self.cs.channels)
        
        
    def circle_fitting(self):
        self.display_tabwidget.setCurrentWidget(self.display_tabwidget.circle_widget)
        
        # Send the first available Transfer Function
        for i in range(len(self.cs)):
            fdata = self.cs.get_channel_data(i, "TF")
            if not fdata.shape[0] == 0:
                self.display_tabwidget.circle_widget.transfer_function_type = 'acceleration'
                self.display_tabwidget.circle_widget.set_data(
                        np.linspace(0, self.cs.get_channel_metadata(i, "sample_rate"),fdata.size),
                        fdata)

        print('No Transfer Function Available')
                
    def add_import_data(self,mode):
        if mode == 'Extend':
            self.cs.channels.extend(self.import_widget.new_cs.channels) 
        elif mode == 'Replace':
            self.cs = self.import_widget.new_cs
        
        self.receive_data()
        self.import_widget.clear()
        
    
if __name__ == '__main__':
    app = 0
    app = QApplication(sys.argv)

    w = AnalysisWindow()
    w.show()

    sys.exit(app.exec_())<|MERGE_RESOLUTION|>--- conflicted
+++ resolved
@@ -1,15 +1,14 @@
 import numpy as np
+from numpy.fft import rfft,fft
 
 from PyQt5.QtWidgets import (QWidget, QApplication, QTabWidget, QComboBox,
                              QHBoxLayout, QMainWindow, QPushButton, 
                              QVBoxLayout, QAction, QMenu)
-from PyQt5.QtCore import Qt
 
 import sys
 
 from datalogger.analysis.circle_fit import CircleFitWidget, CircleFitToolbox
-from datalogger.analysis.frequency_domain import (FrequencyDomainWidget, FrequencyToolbox,compute_transfer_function,
-                                                   compute_autospec,compute_crossspec)
+from datalogger.analysis.frequency_domain import FrequencyDomainWidget, FrequencyToolbox
 from datalogger.analysis.sonogram import SonogramDisplayWidget, SonogramToolbox
 from datalogger.analysis.time_domain import TimeDomainWidget, TimeToolbox
 
@@ -252,47 +251,12 @@
         self.frequency_toolbox.set_view_type('Fourier Transform')
 
     def plot_tf(self):
-<<<<<<< HEAD
-        # Switch to frequency domain tab
-        self.plot_fft()
-        self.tfplots = []
-        self.display_tabwidget.currentWidget().resetPlotWidget()
-        self.display_tabwidget.setCurrentWidget(self.display_tabwidget.transfer_widget)
-        input_chan = 0
-        
-        fdata = self.cs.get_channel_data(tuple(range(len(self.cs))),'spectrum')
-        
-        
-        input_chan_data = fdata[input_chan]
-        data_end = 0
-        max_data = 0
-
-        for i in range(len(self.cs)):
-            self.tfplots.append(None)
-            self.tfplots.append(None)
-            continue
-        
-        if not fdata[i].shape[0] == 0:
-            sample_rate = self.cs.get_channel_metadata(i,'sample_rate')
-            tf,cor = compute_transfer_function(input_chan_data,fdata[i])
-            print(tf.shape,fdata[i].shape)
-            f = np.arange(int(tf.shape[0]))/tf.shape[0] * sample_rate/2
-            self.tfplots.append(self.display_tabwidget.transfer_widget.plotitem.plot(f,np.abs(tf),pen = self.plot_colours[i%len(self.plot_colours)]))
-            self.tfplots.append(self.display_tabwidget.transfer_widget.plotitem.plot(f,np.real(cor),pen = self.plot_colours[i%len(self.plot_colours)]))
-            max_data = max(max_data,max(tf))
-            data_end = max(data_end,f[-1])
-        else:
-            print('No Transfer function to plot')
-            self.tfplots.append(None)
-            self.tfplots.append(None)
-=======
         #TODO: calculate TF function if none is found
         self.display_tabwidget.setCurrentWidget(self.display_tabwidget.freqdomain_widget)
         self.display_tabwidget.freqdomain_widget.set_view_type("TF")
         self.display_tabwidget.freqdomain_widget.set_selected_channels(self.channel_select_widget.selected_channels())
         self.frequency_toolbox.set_view_type('Transfer Function')
         
->>>>>>> f257f6aa
   
     def plot_sonogram(self):
         self.display_tabwidget.setCurrentWidget(self.display_tabwidget.sonogram_widget)
