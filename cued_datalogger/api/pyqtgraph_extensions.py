--- conflicted
+++ resolved
@@ -248,13 +248,8 @@
     This is where you would implement options to modify the plots.
     For that, reimplement the ctrlMenu variable. Currently, only certain options
     are removed, rather than adding any new custom actions.
-<<<<<<< HEAD
-    CustomPlotWidget bring out the PlotItem and ViewBox for easy access.
-    
-=======
     Also, bring out the PlotItem and ViewBox for easy access.
 
->>>>>>> 6d65c67b
     Attributes
     ----------
     PlotItem: PlotItem
