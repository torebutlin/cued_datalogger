from setuptools import setup
<<<<<<< HEAD
import sys
import subprocess
from os.path import isfile
import urllib.request
import traceback
import pip
=======
>>>>>>> 3f976943

def version():
    """Get version number"""
    with open('datalogger/VERSION') as f:
        return f.read()

def readme():
    """Get text from the README.rst"""
    with open('README.rst') as f:
        return f.read()

<<<<<<< HEAD

# Check for Anaconda
print("Checking for Anaconda installation...")
if "Anaconda" in sys.version or "Continuum" in sys.version:
    print("Anaconda installation found.\n")
    use_anaconda = True
else:
    print("Anaconda not found. [OK]")
    use_anaconda = False


# Check OS
if sys.platform.startswith("win"):
    operating_system = "windows"
elif sys.platform.startswith("linux"):
    operating_system = "linux"
elif sys.platform == "darwin":
    operating_system = "os x"
else:
    operating_system = "unable to detect operating system"

print("Operating system: {}.\n".format(operating_system))

if operating_system == "unable to detect operating system" and use_anaconda:
    print("[WARNING] The DataLogger has not been configured for this operating"
          " system. \n The installation may not work correctly.")


# Do some OS / Anaconda specific config
if use_anaconda and operating_system != "windows":
    # Find conda
    conda_executable = subprocess.check_output(['which', 'conda']).decode("utf-8").split()[0]
    print("Conda executable found at {}".format(conda_executable))

if use_anaconda and operating_system == "windows":
    # Find conda
    conda_executable = subprocess.check_output(['where', 'conda.exe']).decode("utf-8").split()[0]
    if isinstance(conda_executable, list):
        conda_executable = conda_executable[0]
    print("Conda executable found at {}".format(conda_executable))

    # Check for python3.dll
    print("Searching for python3.dll...")
    print("(In Anaconda on Windows, this dll is required for the DataLogger"
          " UI)")

    python_dll_found = False

    # Find where the python executables are (returns a list)
    python_path = subprocess.check_output(['where', 'python']).decode("utf-8")
    python_path = python_path.split()

    anaconda_paths = []

    # Process these to get just the anaconda paths
    for location in python_path:
        # Get the first part of the path
        # eg. \home\Anaconda\python3\ becomes \home\Anaconda
        anaconda_path = location.split('python')[0]
        # Swap the \ for /
        anaconda_path = anaconda_path.replace("\\", '/')
        anaconda_paths.append(anaconda_path)

    # Look in all the conda paths for the .dll
    for location in anaconda_paths:
        if isfile(location + "Library/bin/python3.dll"):
            print("python3.dll found in " + location
                  + "Library/bin/python3.dll")
            python_dll_found = True
            break

    if python_dll_found:
        print("python3.dll file found, so DataLogger will work "
              "with this Anaconda installation.\n")
    else:
        user_input = input("No python3.dll file found. "
                           "Do you want to download it? [y]/n: ")
        if user_input is '' or 'y':
            dll_url = ("https://github.com/torebutlin/cued_datalogger/tree/"
                       "master/lib/python3.dll")
            print("Downloading from {}...".format(dll_url))
            for location in anaconda_paths:
                # Download the dll
                try:
                    urllib.request.urlretrieve(dll_url,
                                               location + 'Library/bin/python3.dll')
                except:
                    print("Error downloading python3.dll.")
                    traceback.print_exc()
                    sys.exit(1)
                print("python3.dll downloaded to {}.\n".format(location))
        elif user_input is 'n':
            print("Not downloading python3.dll. Aborting install.\n")
            sys.exit(1)
        else:
            print("Please enter 'y' or 'n'.")


print("Configuring dependency list...")
if use_anaconda:
    conda_dependency_list = ['numpy', 'scipy']
    dependency_list = ['matplotlib',
                       'pydaqmx',
                       'pyqtgraph']
else:
    dependency_list = ['numpy',
                       'scipy',
                       'pyqtgraph',
                       'matplotlib',
                       'PyDAQmx',
                       'pyaudio']
print("Dependencies: ")
for package in dependency_list:
    print(package)
print("PyQt5 (cannot be installed using install_requires)")
print("pyaudio (cannot be installed using install_requires)")
if use_anaconda:
    for item in conda_dependency_list:
        print(item + (" (conda version)"))


print("Installing dependencies...")

if use_anaconda:
    # Install anaconda dependencies
    print("Installing conda dependencies... ")
    for dependency in conda_dependency_list:
        print("Installing " + dependency + " using conda:")
        install_command = [conda_executable, 'install', '-y', dependency]
        conda_install_process = subprocess.Popen(install_command, stdout=subprocess.PIPE, stdin=subprocess.PIPE, stderr=subprocess.STDOUT)
        #while conda_install_process.stdout:
        for line in conda_install_process.stdout:
            print(line.decode(), end='')

# PyQt5 does not have a source distribution currently (09/2017) so it cannot
# be installed using setuptools. The wheel must be installed manually.
# see https://stackoverflow.com/questions/4628519/is-it-possible-to-require-pyqt-from-setuptools-setup-py/45598092#45598092
print("Installing PyQt5 from wheel...")
pip.main(['install', 'PyQt5'])

# PyAudio has some strange dependency on a C++ library
print("Installing pyaudio from wheel...")
pip.main(['install', 'pyaudio'])

for package in dependency_list:
    pip.main(['install', package])


print("Continuing to setup...\n")

=======
>>>>>>> 3f976943
setup(name='cued-datalogger',
      version=version(),
      description='The CUED DataLogger for acquiring and analysing data',
      long_description=readme(),
      url='https://github.com/torebutlin/cued_datalogger',
      author='Theo Brown, En Yi Tee',
      author_email='tab53@cam.ac.uk, eyt21@cam.ac.uk',
      license='BSD 3-Clause License',
      packages=['datalogger',
                'datalogger/acquisition',
                'datalogger/analysis',
                'datalogger/api'],
<<<<<<< HEAD
      install_requires=None,#dependency_list,
      entry_points={
        'console_scripts': ['datalogger_dbg ='
                            ' datalogger.__main__:run_datalogger_full'],
        'gui_scripts': ['datalogger = '
                        'datalogger.__main__:run_datalogger_full']},
=======
      install_requires=['numpy',
                      'scipy',
                      'pyqtgraph',
                      'matplotlib',
                      'PyDAQmx'],
>>>>>>> 3f976943
      zip_safe=True,
      include_package_data=True)
<|MERGE_RESOLUTION|>--- conflicted
+++ resolved
@@ -1,13 +1,10 @@
 from setuptools import setup
-<<<<<<< HEAD
 import sys
 import subprocess
 from os.path import isfile
 import urllib.request
 import traceback
 import pip
-=======
->>>>>>> 3f976943
 
 def version():
     """Get version number"""
@@ -19,7 +16,6 @@
     with open('README.rst') as f:
         return f.read()
 
-<<<<<<< HEAD
 
 # Check for Anaconda
 print("Checking for Anaconda installation...")
@@ -170,8 +166,6 @@
 
 print("Continuing to setup...\n")
 
-=======
->>>>>>> 3f976943
 setup(name='cued-datalogger',
       version=version(),
       description='The CUED DataLogger for acquiring and analysing data',
@@ -184,19 +178,11 @@
                 'datalogger/acquisition',
                 'datalogger/analysis',
                 'datalogger/api'],
-<<<<<<< HEAD
       install_requires=None,#dependency_list,
       entry_points={
         'console_scripts': ['datalogger_dbg ='
                             ' datalogger.__main__:run_datalogger_full'],
         'gui_scripts': ['datalogger = '
                         'datalogger.__main__:run_datalogger_full']},
-=======
-      install_requires=['numpy',
-                      'scipy',
-                      'pyqtgraph',
-                      'matplotlib',
-                      'PyDAQmx'],
->>>>>>> 3f976943
       zip_safe=True,
       include_package_data=True)
