# -*- coding: utf-8 -*-
"""
Created on Wed Jul  5 13:12:34 2017

@author: eyt21
"""
import sys,traceback
from PyQt5.QtWidgets import (QWidget,QVBoxLayout,QHBoxLayout,QMainWindow,
    QPushButton, QDesktopWidget,QStatusBar, QLabel,QLineEdit, QFormLayout,
    QGroupBox,QRadioButton,QSplitter,QFrame, QComboBox,QScrollArea,QGridLayout,
    QCheckBox,QButtonGroup,QTextEdit,QApplication)
from PyQt5.QtGui import (QValidator,QIntValidator,QDoubleValidator,QColor,
QPalette,QPainter)
from PyQt5.QtCore import Qt, QTimer, pyqtSignal, QPoint
from PyQt5.Qt import QStyleOption,QStyle

import pyqtgraph as pg

import numpy as np
import functools as fct

from collections.abc import Sequence
from acquisition.ChanLineText import ChanLineText
from acquisition.ChanMetaWin import ChanMetaWin
import acquisition.myRecorder as mR
try:
    import acquisition.NIRecorder as NIR
    NI_drivers = True
except NotImplementedError:
    print("Seems like you don't have National Instruments drivers")
    NI_drivers = False
except ModuleNotFoundError:
    print("Seems like you don't have pyDAQmx modules")
    NI_drivers = False

from bin import channel as ch
from bin.custom_plot import CustomPlotWidget

import math

# GLOBAL CONSTANTS
PLAYBACK = False    # Whether to playback the stream
MAX_SAMPLE = 1e9    # Recording Sample max size limit
WIDTH = 900         # Window width
HEIGHT = 500        # Window height
CHANLVL_FACTOR = 0.1# The gap between each channel level (seems useless)
TRACE_DECAY = 0.005 # Increment size for decaying trace
TRACE_DURATION = 2  # Duration for a holding trace

#++++++++++++++++++++++++ The LivePlotApp Class +++++++++++++++++++++++++++
class LiveplotApp(QMainWindow):
#-------------------------- METADATA ----------------------------------
    # Signal for when data has finished acquired
    dataSaved = pyqtSignal()

#---------------------- CONSTRUCTOR METHOD------------------------------
    def __init__(self,parent = None):
        super().__init__()
        self.parent = parent

        # Set window parameter
        self.setGeometry(500,300,WIDTH,HEIGHT)
        self.setWindowTitle('LiveStreamPlot')
        self.center()

        self.meta_window = None


        # Set recorder object
        self.playing = False
        self.rec = mR.Recorder(channels = 15,
                                num_chunk = 6,
                                device_name = 'Line (U24XL with SPDIF I/O)')
        # Connect the recorder Signals
        self.connect_rec_signals()

        self.plottimer = QTimer(self)
        # Set up the TimeSeries and FreqSeries
        self.timedata = None
        self.freqdata = None

        self.gen_plot_col()
        self.ResetMetaData()

        try:
            # Construct UI
            self.initUI()
            self.config_setup()
        except Exception as e:
            print(e)
            t,v,tb = sys.exc_info()
            print(t)
            print(v)
            print(traceback.format_tb(tb))
            #self.close()
            self.show()
            return

        # Attempt to start streaming
        self.init_and_check_stream()

        # Center and show window

        self.setFocus()
        self.show()

#+++++++++++++++++++++++++++++++++++++++++++++++++++++++++++++++++++++++++++++
#++++++++++++++++++++++++ UI CONSTRUCTION START ++++++++++++++++++++++++++++++
    def initUI(self):
        # Set up the main widget
        self.main_widget = QWidget(self)
        main_layout = QHBoxLayout(self.main_widget)
        self.main_splitter = QSplitter(self.main_widget,orientation = Qt.Horizontal)
        main_layout.addWidget(self.main_splitter)
    #-------------------- ALL SPLITTER ------------------------------
        self.left_splitter = QSplitter(self.main_splitter,orientation = Qt.Vertical)
        self.mid_splitter = QSplitter(self.main_splitter,orientation = Qt.Vertical)
        self.right_splitter = QSplitter(self.main_splitter,orientation = Qt.Vertical)

        self.main_splitter.addWidget(self.left_splitter)
        self.main_splitter.addWidget(self.mid_splitter)
        self.main_splitter.addWidget(self.right_splitter)

    #---------------------CHANNEL TOGGLE UI----------------------------------
        #chantoggle_UI = QWidget(self.left_splitter)
        self.chantoggle_UI = ChanToggleUI(parent = self)

        self.chantoggle_UI.sel_all_btn.clicked.connect(lambda: self.toggle_all_checkboxes(Qt.Checked))
        self.chantoggle_UI.desel_all_btn.clicked.connect(lambda: self.toggle_all_checkboxes(Qt.Unchecked))
        self.chantoggle_UI.inv_sel_btn.clicked.connect(self.invert_checkboxes)

        self.ResetChanBtns()
        self.chantoggle_UI.chan_btn_group.buttonClicked.connect(self.display_channel_plots)
        self.chantoggle_UI.chan_text.returnPressed.connect(self.chan_line_toggle)
        self.chantoggle_UI.toggle_ext_button.clicked.connect(lambda: self.toggle_ext_toggling(True))

        self.left_splitter.addWidget(self.chantoggle_UI)

    #----------------CHANNEL CONFIGURATION WIDGET---------------------------
        self.chanconfig_UI = ChanConfigUI(self.left_splitter)

        self.chanconfig_UI.chans_num_box.currentIndexChanged.connect(self.display_chan_config)
        self.chanconfig_UI.hold_tickbox.stateChanged.connect(self.signal_hold)
        self.chanconfig_UI.colbox.sigColorChanging.connect(lambda: self.set_plot_colour())
        self.chanconfig_UI.defcol_btn.clicked.connect(lambda: self.set_plot_colour(True))
        self.chanconfig_UI.meta_btn.clicked.connect(self.open_meta_window)

        for cbox,ax in zip(self.chanconfig_UI.time_offset_config,['x','y']):
            cbox.sigValueChanging.connect(fct.partial(self.set_plot_offset,ax,'Time'))
        for cbox,ax in zip(self.chanconfig_UI.fft_offset_config,['x','y']):
            cbox.sigValueChanging.connect(fct.partial(self.set_plot_offset,ax,'DFT'))

        self.ResetChanConfigs()

        self.left_splitter.addWidget(self.chanconfig_UI)
    #----------------DEVICE CONFIGURATION WIDGET---------------------------
        self.devconfig_UI = DevConfigUI(self.left_splitter)

        self.devconfig_UI.typebtngroup.buttonReleased.connect(self.display_sources)
        self.devconfig_UI.config_button.clicked.connect(self.ResetRecording)

        self.left_splitter.addWidget(self.devconfig_UI)

    #----------------------PLOT WIDGETS------------------------------------
        self.plotlines = []
        # Set up time domain plot, add to splitter
        self.timeplotcanvas = CustomPlotWidget(self.mid_splitter, background = 'default')
        self.timeplot = self.timeplotcanvas.getPlotItem()
        self.timeplot.setLabels(title="Time Plot", bottom = 'Time(s)')
        #self.timeplot.disableAutoRange(axis=None)
        #self.timeplot.setMouseEnabled(x=True,y = True)

        # Set up FFT plot, add to splitter
        self.fftplotcanvas = pg.PlotWidget(self.mid_splitter, background = 'default')
        self.fftplot = self.fftplotcanvas.getPlotItem()
        self.fftplot.setLabels(title="FFT Plot", bottom = 'Freq(Hz)')
        self.fftplot.disableAutoRange(axis=None)

        self.ResetPlots()

        self.mid_splitter.addWidget(self.timeplotcanvas)
        self.mid_splitter.addWidget(self.fftplotcanvas)

    #-----------------------------STATUS WIDGET----------------------------
        self.stats_UI = StatusUI(self.mid_splitter)

        self.stats_UI.statusbar.messageChanged.connect(self.default_status)
        self.stats_UI.resetView.pressed.connect(self.ResetSplitterSizes)
        self.stats_UI.togglebtn.pressed.connect(lambda: self.toggle_rec())
        self.stats_UI.sshotbtn.pressed.connect(self.get_snapshot)

        self.mid_splitter.addWidget(self.stats_UI)

    #---------------------------RECORDING WIDGET-------------------------------
        self.RecUI = RecUI(self.right_splitter)

        # Connect the sample and time input check
        self.RecUI.rec_boxes[0].editingFinished.connect(lambda: self.autoset_record_config('Samples'))
        self.RecUI.rec_boxes[1].editingFinished.connect(lambda: self.autoset_record_config('Time'))
        self.RecUI.rec_boxes[2].editingFinished.connect(lambda: self.set_input_limits(self.RecUI.rec_boxes[2],-1,self.rec.chunk_size,int))
        self.RecUI.rec_boxes[2].textEdited.connect(self.toggle_trigger)
        self.RecUI.rec_boxes[4].textEdited.connect(self.change_threshold)

        self.RecUI.recordbtn.pressed.connect(self.start_recording)
        self.RecUI.cancelbtn.pressed.connect(self.cancel_recording)

        self.ResetRecConfigs()
        self.autoset_record_config('Time')
        self.right_splitter.addWidget(self.RecUI)

    #-----------------------CHANNEL LEVELS WIDGET------------------------------
        chanlevel_UI = QWidget(self.right_splitter)
        chanlevel_UI_layout = QVBoxLayout(chanlevel_UI)
        self.chanelvlcvs = pg.PlotWidget(self.right_splitter, background = 'default')
        chanlevel_UI_layout.addWidget(self.chanelvlcvs)

        self.channelvlplot = self.chanelvlcvs.getPlotItem()
        self.channelvlplot.setLabels(title="Channel Levels", bottom = 'Amplitude')
        self.channelvlplot.hideAxis('left')
        self.chanlvl_pts = self.channelvlplot.plot()

        self.peak_plots = []

        self.chanlvl_bars = pg.ErrorBarItem(x=np.arange(self.rec.channels),
                                            y =np.arange(self.rec.channels)*0.1,
                                            beam = CHANLVL_FACTOR/2,
                                            pen = pg.mkPen(width = 3))

        self.channelvlplot.addItem(self.chanlvl_bars)

        baseline = pg.InfiniteLine(pos = 0.0, movable = False)
        self.channelvlplot.addItem(baseline)

        self.threshold_line = pg.InfiniteLine(pos = 0.0, movable = True,bounds = [0,1])
        self.threshold_line.sigPositionChanged.connect(self.change_threshold)
        self.channelvlplot.addItem(self.threshold_line)

        self.ResetChanLvls()
        self.right_splitter.addWidget(chanlevel_UI)

    #------------------------FINALISE THE SPLITTERS-----------------------------
        #self.main_splitter.addWidget(acqUI)

        self.main_splitter.setStretchFactor(0, 0)
        self.main_splitter.setStretchFactor(1, 1)
        self.main_splitter.setStretchFactor(2, 0)

        self.main_splitter.setCollapsible (1, False)
        self.mid_splitter.setCollapsible (2, False)
        self.ResetSplitterSizes()

    #-----------------------EXPERIMENTAL STYLING----------------------------
        self.main_splitter.setFrameShape(QFrame.Panel)
        self.main_splitter.setFrameShadow(QFrame.Sunken)
        self.main_widget.setStyleSheet('''
        .QWidget{
            background: qlineargradient(x1:0, y1:0, x2:1, y2:1,
                stop:0 #eee, stop:1 #ccc);
            border: 1px solid #777;
            width: 13px;
            margin-top: 2px;
            margin-bottom: 2px;
            border-radius: 4px;
        }
        .QSplitter::handle{
                background: #737373;
        }
        .QGroupBox{
                border: 1px solid black;
                margin-top: 0.5em;
                font: italic;
        }
        .QGroupBox::title {
                top: -6px;
                left: 10px;
        }
        .QWidget #subWidget{
                background: qlineargradient(x1:0, y1:0, x2:1, y2:1,
                    stop:0 #eee, stop:1 #ccc);
                border: 1px solid #777;
                width: 13px;
                margin-top: 2px;
                margin-bottom: 2px;
                border-radius: 4px;
            }
        ''')




    #-----------------------FINALISE THE MAIN WIDGET-------------------------
        #Set the main widget as central widget
        self.main_widget.setFocus()
        self.setCentralWidget(self.main_widget)

        # Set up a timer to update the plot
        self.plottimer.timeout.connect(self.update_line)
        #self.plottimer.timeout.connect(self.update_chanlvls)
        self.plottimer.start(self.rec.chunk_size*1000//self.rec.rate)

        self.show()

        #h = 600 - chans_settings_layout.geometry().height()
        #self.main_splitter.setSizes([h*0.35,h*0.35,h*0.3])

    #---------------------------ADDITIONAL UIs----------------------------
        self.chan_toggle_ext = AdvToggleUI(self.main_widget)
        self.chan_toggle_ext.chan_text2.returnPressed.connect(self.chan_line_toggle)
        self.chan_toggle_ext.close_ext_toggle.clicked.connect(lambda: self.toggle_ext_toggling(False))

#++++++++++++++++++++++++ UI CONSTRUCTION END +++++++++++++++++++++++++++++++++
#++++++++++++++++++++++++++++++++++++++++++++++++++++++++++++++++++++++++++++++

#+++++++++++++++++++++++++++++++++++++++++++++++++++++++++++++++++++++++++++++
#+++++++++++++++++++++ UI CALLBACK METHODS +++++++++++++++++++++++++++++++++++

#---------------------CHANNEL TOGGLE UI----------------------------------
    def display_channel_plots(self, btn):
        chan_num = self.chantoggle_UI.chan_btn_group.id(btn)
        if btn.isChecked():
            self.plotlines[2*chan_num].setPen(self.plot_colours[chan_num])
            self.plotlines[2*chan_num+1].setPen(self.plot_colours[chan_num])
        else:
            self.plotlines[2*chan_num].setPen(None)
            self.plotlines[2*chan_num+1].setPen(None)

    def invert_checkboxes(self):
        for btn in self.chantoggle_UI.channels_box.findChildren(QCheckBox):
            btn.click()

    def toggle_all_checkboxes(self,state):
        for btn in self.chantoggle_UI.channels_box.findChildren(QCheckBox):
            if not btn.checkState() == state:
                btn.click()

    def toggle_ext_toggling(self,toggle):
        if toggle:
            tlpoint = self.chantoggle_UI.chan_text.mapTo(self,QPoint(0,0))
            self.chan_toggle_ext.resize(self.chan_toggle_ext.sizeHint())
            self.chan_toggle_ext.setGeometry(tlpoint.x(),tlpoint.y(),
                                             self.chantoggle_UI.chan_text.width()*3,
                                             self.chantoggle_UI.chan_text.height()*15)
            if not self.chan_toggle_ext.isVisible():
                self.chan_toggle_ext.show()
        else:
            self.chan_toggle_ext.hide()

    def chan_line_toggle(self,chan_list):
        '''
        try:
            expression = eval(string)
        except:
            t,v,_ = sys.exc_info()
            print(t)
            print(v)
            print('Invalid expression')
            return False
        '''
        all_selected_chan = []
        for str_in in chan_list:
            r_in = str_in.split(':')
            if len(r_in) == 1:
                if r_in[0]:
                    all_selected_chan.append(int(r_in[0]))
            elif len(r_in) >1:
                if not r_in[0]:
                    r_in[0] = 0
                if not r_in[1]:
                    r_in[1] = self.rec.channels

                if len(r_in) == 2:
                    all_selected_chan.extend(range(int(r_in[0]),int(r_in[1])))
                else:
                    if not r_in[2]:
                        r_in[2] = 1
                    all_selected_chan.extend(range(int(r_in[0]),int(r_in[1]),int(r_in[2])))


        '''
        if isinstance(expression,Sequence) and not isinstance(expression,str) :
            for n in expression:
                if isinstance(n,Sequence) and not isinstance(n,str):
                    all_selected_chan.extend(n)
                elif isinstance(expression,int):
                    all_selected_chan.append(n)
        elif isinstance(expression,int):
            all_selected_chan.append(expression)
        '''
        print(all_selected_chan)

        if all_selected_chan:
            self.toggle_all_checkboxes(Qt.Unchecked)
            for chan in set(all_selected_chan):
                if chan < self.rec.channels:
                    self.chantoggle_UI.chan_btn_group.button(chan).click()

#----------------CHANNEL CONFIGURATION WIDGET---------------------------
    def display_chan_config(self, arg):
        if type(arg) == pg.PlotDataItem:
            num = self.plotlines.index(arg) // 2
            self.chanconfig_UI.chans_num_box.setCurrentIndex(num)
        else:
            num = arg

        self.chanconfig_UI.colbox.setColor(self.plot_colours[num])
        self.chanconfig_UI.time_offset_config[0].setValue(self.plot_xoffset[0,num])
        self.chanconfig_UI.time_offset_config[1].setValue(self.plot_yoffset[0,num])
        self.chanconfig_UI.fft_offset_config[0].setValue(self.plot_xoffset[1,num])
        self.chanconfig_UI.fft_offset_config[1].setValue(self.plot_yoffset[1,num])
        self.chanconfig_UI.hold_tickbox.setCheckState(self.sig_hold[num])

    def set_plot_offset(self, offset,set_type, sp,num):
        chan = self.chanconfig_UI.chans_num_box.currentIndex()
        if set_type == 'Time':
            data_type = 0
        elif set_type == 'DFT':
            data_type = 1

        if offset == 'x':
            self.plot_xoffset[data_type,chan] = num
        elif offset == 'y':
            self.plot_yoffset[data_type,chan] = num

    def set_offset_step(self,cbox,num):
        cbox.setSingleStep(num)

    def signal_hold(self,state):
        chan = self.chanconfig_UI.chans_num_box.currentIndex()
        self.sig_hold[chan] = state

    def set_plot_colour(self,reset = False):
        chan = self.chanconfig_UI.chans_num_box.currentIndex()
        chan_btn = self.chantoggle_UI.chan_btn_group.button(chan)

        if reset:
            col = self.def_colours[chan]
            self.chanconfig_UI.colbox.setColor(col)
        else:
            col = self.chanconfig_UI.colbox.color()

        self.plot_colours[chan] = col;
        if chan_btn.isChecked():
            self.plotlines[2*chan].setPen(col)
            self.plotlines[2*chan+1].setPen(col)
        self.chanlvl_pts.scatter.setBrush(self.plot_colours)

    def open_meta_window(self):
        if not self.meta_window:
            try:
                self.meta_window = ChanMetaWin(self)
                self.meta_window.show()
                self.meta_window.finished.connect(self.meta_win_closed)
            except:
                t,v,tb = sys.exc_info()
                print(t)
                print(v)
                print(traceback.format_tb(tb))

    def meta_win_closed(self):
        self.meta_window = None
        self.update_chan_names()

#---------------------PAUSE & SNAPSHOT BUTTONS-----------------------------
    # Pause/Resume the stream, unless explicitly specified to stop or not
    def toggle_rec(self,stop = None):
        if not stop == None:
            self.playing = stop

        if self.playing:
            self.rec.stream_stop()
            self.stats_UI.togglebtn.setText('Resume')
            self.RecUI.recordbtn.setDisabled(True)
        else:
            self.rec.stream_start()
            self.stats_UI.togglebtn.setText('Pause')
            self.RecUI.recordbtn.setEnabled(True)
        self.playing = not self.playing
        # Clear the status, allow it to auto update itself
        self.stats_UI.statusbar.clearMessage()

    # Get the current instantaneous plot and transfer to main window
    def get_snapshot(self):
        snapshot = self.rec.get_buffer()
        self.save_data(data = snapshot[:,0])
        self.stats_UI.statusbar.showMessage('Snapshot Captured!', 1500)

#----------------------PLOT WIDGETS-----------------------------------
    # Updates the plots
    def update_line(self):
        # TODO: can this be merge with update channel levels plot
        data = self.rec.get_buffer()
        window = np.hanning(data.shape[0])
        weightage = np.exp(2* self.timedata / self.timedata[-1])
        currentdata = data[len(data)-self.rec.chunk_size:,:]
        currentdata -= np.mean(currentdata)
        rms = np.sqrt(np.mean(currentdata ** 2,axis = 0))
        maxs = np.amax(abs(currentdata),axis = 0)

        self.chanlvl_bars.setData(x = rms,y = np.arange(self.rec.channels)*CHANLVL_FACTOR, right = maxs-rms,left = rms)
        self.chanlvl_pts.setData(x = rms,y = np.arange(self.rec.channels)*CHANLVL_FACTOR)

        for i in range(data.shape[1]):
            plotdata = data[:,i].reshape((len(data[:,i]),))
            zc = 0
            if self.sig_hold[i] == Qt.Checked:
                avg = np.mean(plotdata);
                zero_crossings = np.where(np.diff(np.sign(plotdata-avg))>0)[0]
                if zero_crossings.shape[0]:
                    zc = zero_crossings[0]+1

            self.plotlines[2*i].setData(x = self.timedata[:len(plotdata)-zc] +
            self.plot_xoffset[0,i], y = plotdata[zc:] + self.plot_yoffset[0,i])

            fft_data = np.fft.rfft(plotdata* window * weightage)
            psd_data = abs(fft_data)** 0.5
            self.plotlines[2*i+1].setData(x = self.freqdata + self.plot_xoffset[1,i], y = psd_data  + self.plot_yoffset[1,i])

            if self.trace_counter[i]>self.trace_countlimit:
                self.peak_trace[i] = max(self.peak_trace[i]*math.exp(-self.peak_decays[i]),0)
                self.peak_decays[i] += TRACE_DECAY
            self.trace_counter[i] += 1

            if self.peak_trace[i]<maxs[i]:
                self.peak_trace[i] = maxs[i]
                self.peak_decays[i] = 0
                self.trace_counter[i] = 0

            self.peak_plots[i].setData(x = [self.peak_trace[i],self.peak_trace[i]],
                           y = [(i-0.3)*CHANLVL_FACTOR, (i+0.3)*CHANLVL_FACTOR])

            self.peak_plots[i].setPen(self.level_colourmap.map(self.peak_trace[i]))

#----------------DEVICE CONFIGURATION WIDGET---------------------------
    def config_setup(self):
        rb = self.devconfig_UI.typegroup.findChildren(QRadioButton)
        if type(self.rec) == mR.Recorder:
            rb[0].setChecked(True)
        elif type(self.rec) == NIR.Recorder:
            rb[1].setChecked(True)

        self.display_sources()

        info = [self.rec.rate,self.rec.channels,
                self.rec.chunk_size,self.rec.num_chunk]
        for cbox,i in zip(self.devconfig_UI.configboxes[1:],info):
            cbox.setText(str(i))

    def display_sources(self):
        # TODO: make use of the button input in callback?
        rb = self.devconfig_UI.typegroup.findChildren(QRadioButton)
        if not NI_drivers and rb[1].isChecked():
            print("You don't seem to have National Instrument drivers/modules")
            rb[0].setChecked(True)
            return 0

        if rb[0].isChecked():
            selR = mR.Recorder()
        elif rb[1].isChecked():
            selR = NIR.Recorder()
        else:
            return 0

        source_box = self.devconfig_UI.configboxes[0]
        source_box.clear()

        try:
            full_device_name = []
            s,b =  selR.available_devices()
            for a,b in zip(s,b):
                if type(b) == str:
                    full_device_name.append(a + ' - ' + b)
                else:
                    full_device_name.append(a)

            source_box.addItems(full_device_name)
        except Exception as e:
            print(e)
            source_box.addItems(selR.available_devices()[0])

        if self.rec.device_name:
            source_box.setCurrentText(self.rec.device_name)

        del selR

    def read_device_config(self, *arg):
        recType =  [rb.isChecked() for rb in self.devconfig_UI.typegroup.findChildren(QRadioButton)]
        configs = []
        for cbox in self.devconfig_UI.configboxes:
            if type(cbox) == QComboBox:
                #configs.append(cbox.currentText())
                configs.append(cbox.currentIndex())
            else:
                #notnumRegex = re.compile(r'(\D)+')
                config_input = cbox.text().strip(' ')
                configs.append(int(float(config_input)))

        print(recType,configs)
        return(recType, configs)

#---------------------------RECORDING WIDGET-------------------------------
    # Start the data recording
    def start_recording(self):
        rec_configs = self.read_record_config()
        print(type(self.rec))
        if rec_configs[2]>=0:
            # Set up the trigger
            if self.rec.trigger_start(posttrig = rec_configs[0],
                                      duration = rec_configs[1],
                                      pretrig = rec_configs[2],
                                      channel = rec_configs[3],
                                      threshold = rec_configs[4]):
                self.stats_UI.statusbar.showMessage('Trigger Set!')
                for btn in self.main_widget.findChildren(QPushButton):
                    btn.setDisabled(True)
        else:
            self.rec.record_init(samples = rec_configs[0], duration = rec_configs[1])
            # Start the recording immediately
            if self.rec.record_start():
                self.stats_UI.statusbar.showMessage('Recording...')
                # Disable buttons
                for btn in [self.stats_UI.togglebtn, self.devconfig_UI.config_button, self.RecUI.recordbtn]:
                    btn.setDisabled(True)

        self.RecUI.cancelbtn.setEnabled(True)

    # Stop the data recording and transfer the recorded data to main window
    def stop_recording(self):
        #self.rec.recording = False
        for btn in self.main_widget.findChildren(QPushButton):
            btn.setEnabled(True)
        self.RecUI.cancelbtn.setDisabled(True)
        data = self.rec.flush_record_data()
        print(data[0,:])
        self.save_data(data[:,0])
        self.stats_UI.statusbar.clearMessage()

    # Cancel the data recording
    def cancel_recording(self):
        self.rec.record_cancel()
        for btn in self.main_widget.findChildren(QPushButton):
            btn.setEnabled(True)
        self.RecUI.cancelbtn.setDisabled(True)
        self.stats_UI.statusbar.clearMessage()

    # Read the recording setting inputs
    def read_record_config(self, *arg):
        try:
            rec_configs = []
            data_type = [int,float,int,int,float]
            for cbox,dt in zip(self.RecUI.rec_boxes,data_type):
                if type(cbox) == QComboBox:
                    #configs.append(cbox.currentText())
                    rec_configs.append(cbox.currentIndex())
                else:
                    config_input = cbox.text().strip(' ')
                    rec_configs.append(dt(float(config_input)))
            print(rec_configs)
            return(rec_configs)

        except Exception as e:
            print(e)
            return False

    # Auto set the time and samples based on recording limitations
    def autoset_record_config(self, setting):
        sample_validator = self.RecUI.rec_boxes[0].validator()
        time_validator = self.RecUI.rec_boxes[1].validator()

        if setting == "Time":
            valid = time_validator.validate(self.RecUI.rec_boxes[1].text(),0)[0]
            if not valid == QValidator.Acceptable:
                self.RecUI.rec_boxes[1].setText(str(time_validator.bottom()))

            samples = int(float(self.RecUI.rec_boxes[1].text())*self.rec.rate)
            valid = sample_validator.validate(str(samples),0)[0]
            if not valid == QValidator.Acceptable:
                samples = sample_validator.top()
        elif setting == 'Samples':
            samples = int(self.RecUI.rec_boxes[0].text())

        #samples = samples//self.rec.chunk_size  *self.rec.chunk_size
        duration = samples/self.rec.rate
        self.RecUI.rec_boxes[0].setText(str(samples))
        self.RecUI.rec_boxes[1].setText(str(duration))

#-------------------------CHANNEL LEVELS WIDGET--------------------------------
    def change_threshold(self,arg):
        if type(arg) == str:
            self.threshold_line.setValue(float(arg))
        else:
            self.RecUI.rec_boxes[4].setText('%.2f' % arg.value())

#-------------------------STATUS BAR WIDGET--------------------------------
    # Set the status message to the default messages if it is empty (ie when cleared)
    def default_status(self,*arg):
        if not arg[0]:
            if self.playing:
                self.stats_UI.statusbar.showMessage('Streaming')
            else:
                self.stats_UI.statusbar.showMessage('Stream Paused')

#+++++++++++++++++++++++++ UI CALLBACKS END++++++++++++++++++++++++++++++++++++
#++++++++++++++++++++++++++++++++++++++++++++++++++++++++++++++++++++++++++++++

#++++++++++++++++++++++++++ OTHER METHODS +++++++++++++++++++++++++++++++++++++
#----------------------- APP ADJUSTMENTS METHODS-------------------------------
    # Center the window
    def center(self):
        if self.parent:
            pr = self.parent.frameGeometry()
            qr = self.frameGeometry()
            print(qr.width())
            cp = QDesktopWidget().availableGeometry().center()
            qr.moveCenter(cp)
            self.move(pr.topLeft())
            self.move(qr.left() - qr.width(),qr.top())

#--------------------------- RESET METHODS-------------------------------------
    def ResetRecording(self):
        self.stats_UI.statusbar.showMessage('Resetting...')

        # Stop the update and close the stream
        self.playing = False
        self.plottimer.stop()
        self.rec.close()
        del self.rec

        try:
            # Get Input from the Acquisition settings UI
            Rtype, settings = self.read_device_config()
            # Delete and reinitialise the recording object
            if Rtype[0]:
                self.rec = mR.Recorder()
            elif Rtype[1]:
                self.rec = NIR.Recorder()
            # Set the recorder parameters
            dev_name = self.rec.available_devices()[0]
            sel_ind = min(settings[0],len(dev_name)-1)
            self.rec.set_device_by_name(dev_name[sel_ind])
            self.rec.rate = settings[1]
            self.rec.channels = settings[2]
            self.rec.chunk_size = settings[3]
            self.rec.num_chunk = settings[4]
            self.devconfig_UI.configboxes[0].setCurrentIndex(dev_name.index(self.rec.device_name))
        except Exception as e:
            print(e)
            print('Cannot set up new recorder')


        try:
            # Open the stream, plot and update
            self.init_and_check_stream()
            # Reset channel configs
            self.ResetChanConfigs()
            self.ResetPlots()
            self.ResetChanLvls()
        except:
            t,v,tb = sys.exc_info()
            print(t)
            print(v)
            print(traceback.format_tb(tb))
            print('Cannot stream,restart the app')

        try:
            # Reset recording configuration Validators and inputs checks
            self.ResetRecConfigs()
            self.autoset_record_config('Samples')
        except:
            t,v,tb = sys.exc_info()
            print(t)
            print(v)
            print(traceback.format_tb(tb))
            print('Cannot recording configs')

        # Reset and change channel toggles
        self.ResetMetaData()
        self.ResetChanBtns()
        self.connect_rec_signals()

        self.plottimer.start(self.rec.chunk_size*1000//self.rec.rate)

    def ResetPlots(self):
            n_plotlines = len(self.plotlines)
            self.ResetXdata()

            for _ in range(n_plotlines):
                line = self.plotlines.pop()
                line.clear()
                del line

            for i in range(self.rec.channels):
                tplot = self.timeplot.plot(pen = self.plot_colours[i])
                tplot.curve.setClickable(True,width = 4)
                tplot.sigClicked.connect(self.display_chan_config)
                self.plotlines.append(tplot)

                fplot = self.fftplot.plot(pen = self.plot_colours[i])
                fplot.curve.setClickable(True,width = 4)
                fplot.sigClicked.connect(self.display_chan_config)
                self.plotlines.append(fplot)

            self.fftplot.setRange(xRange = (0,self.freqdata[-1]),yRange = (0, 100*self.rec.channels))
            self.fftplot.setLimits(xMin = 0,xMax = self.freqdata[-1],yMin = -20)

    def ResetXdata(self):
        data = self.rec.get_buffer()
        self.timedata = np.arange(data.shape[0]) /self.rec.rate
        self.freqdata = np.arange(int(data.shape[0]/2)+1) /data.shape[0] * self.rec.rate

    def ResetChanLvls(self):
        self.chanlvl_pts.clear()
        self.chanlvl_pts = self.channelvlplot.plot(pen = None,symbol='o',
                                                  symbolBrush = self.plot_colours,
                                                  symbolPen = None)

        for _ in range(len(self.peak_plots)):
            line = self.peak_plots.pop()
            line.clear()
            del line

        self.peak_trace = np.zeros(self.rec.channels)
        self.peak_decays = np.zeros(self.rec.channels)
        self.trace_counter = np.zeros(self.rec.channels)
        self.trace_countlimit = TRACE_DURATION *self.rec.rate//self.rec.chunk_size

        self.threshold_line.setBounds((0,self.rec.max_value))

        for i in range(self.rec.channels):
            self.peak_plots.append(self.channelvlplot.plot(x = [self.peak_trace[i],self.peak_trace[i]],
                                                          y = [(i-0.3*CHANLVL_FACTOR), (i+0.3)*CHANLVL_FACTOR]))

        self.channelvlplot.setRange(xRange = (0,self.rec.max_value+0.1),yRange = (-0.5*CHANLVL_FACTOR, (self.rec.channels+5-0.5)*CHANLVL_FACTOR))
        self.channelvlplot.setLimits(xMin = -0.1,xMax = self.rec.max_value+0.1,yMin = -0.5*CHANLVL_FACTOR,yMax = (self.rec.channels+5-0.5)*CHANLVL_FACTOR)

    def ResetChanBtns(self):
        for btn in self.chantoggle_UI.chan_btn_group.buttons():
            btn.setCheckState(Qt.Checked)

        n_buttons = self.chantoggle_UI.checkbox_layout.count()
        extra_btns = abs(self.rec.channels - n_buttons)
        if extra_btns:
            if self.rec.channels > n_buttons:
                columns_limit = 4
                current_y = (n_buttons-1)//columns_limit
                current_x = (n_buttons-1)%columns_limit
                for n in range(n_buttons,self.rec.channels):
                    current_x +=1
                    if current_x%columns_limit == 0:
                        current_y +=1
                    current_x = current_x%columns_limit

                    chan_btn = QCheckBox('Channel %i' % n,self.chantoggle_UI.channels_box)
                    chan_btn.setCheckState(Qt.Checked)
                    self.chantoggle_UI.checkbox_layout.addWidget(chan_btn,current_y,current_x)
                    self.chantoggle_UI.chan_btn_group.addButton(chan_btn,n)
            else:
                for n in range(n_buttons-1,self.rec.channels-1,-1):
                    chan_btn = self.chantoggle_UI.chan_btn_group.button(n)
                    self.chantoggle_UI.checkbox_layout.removeWidget(chan_btn)
                    self.chantoggle_UI.chan_btn_group.removeButton(chan_btn)
                    chan_btn.deleteLater()
<<<<<<< HEAD
            
        self.update_chan_names()
                    
=======

>>>>>>> 80fe1603
    def ResetRecConfigs(self):
        self.RecUI.rec_boxes[3].clear()
        self.RecUI.rec_boxes[3].addItems([str(i) for i in range(self.rec.channels)])

        validators = [QDoubleValidator(0.1,MAX_SAMPLE*self.rec.rate,1),
                     QIntValidator(-1,self.rec.chunk_size)]
        for cbox,vd in zip(self.RecUI.rec_boxes[1:-2],validators):
            cbox.setValidator(vd)

    def ResetChanConfigs(self):
        self.plot_xoffset = np.zeros(shape = (2,self.rec.channels))
        self.plot_yoffset = np.repeat(np.arange(float(self.rec.channels)).reshape(1,self.rec.channels),2,axis = 0) * [[1],[50]]
        self.sig_hold = [Qt.Unchecked]* self.rec.channels
        c_list = self.plot_colourmap.getLookupTable(nPts = self.rec.channels)
        self.plot_colours = []
        self.def_colours = []
        for i in range(self.rec.channels):
            r,g,b = c_list[i]
            self.plot_colours.append(QColor(r,g,b))
            self.def_colours.append(QColor(r,g,b))

        self.chanconfig_UI.chans_num_box.clear()
        self.chanconfig_UI.chans_num_box.addItems([str(i) for i in range(self.rec.channels)])
        self.chanconfig_UI.chans_num_box.setCurrentIndex(0)

        self.display_chan_config(0)

    def ResetMetaData(self):
        self.live_chanset = ch.ChannelSet(self.rec.channels)
<<<<<<< HEAD
        
        
=======

>>>>>>> 80fe1603
    def ResetSplitterSizes(self):
        #self.left_splitter.setSizes([HEIGHT*0.1,HEIGHT*0.8])
        self.main_splitter.setSizes([WIDTH*0.25,WIDTH*0.55,WIDTH*0.2])
        self.mid_splitter.setSizes([HEIGHT*0.48,HEIGHT*0.48,HEIGHT*0.04])
        self.right_splitter.setSizes([HEIGHT*0.05,HEIGHT*0.85])
<<<<<<< HEAD
        
    def update_chan_names(self):
        names = self.live_chanset.get_channel_metadata(tuple(range(self.rec.channels)),'name')
        for n,name in enumerate(names):
            chan_btn = self.chantoggle_UI.chan_btn_group.button(n)
            chan_btn.setText(name)
        
#----------------------- DATA TRANSFER METHODS -------------------------------    
    # Transfer data to main window      
=======
#----------------------- DATA TRANSFER METHODS -------------------------------
    # Transfer data to main window
>>>>>>> 80fe1603
    def save_data(self,data = None):
        print('Saving data...')
        self.parent.cs.set_channel_metadata(0,self.live_chanset.get_channel_metadata(0))
        self.parent.cs.set_channel_data(0,'y',data)
        self.dataSaved.emit()
        print('Data saved!')

#-------------------------- STREAM METHODS ------------------------------------
    def init_and_check_stream(self):
         if self.rec.stream_init(playback = PLAYBACK):
            self.stats_UI.togglebtn.setEnabled(True)
            self.toggle_rec(stop = False)
            self.stats_UI.statusbar.showMessage('Streaming')
         else:
            self.stats_UI.togglebtn.setDisabled(True)
            self.toggle_rec(stop = True)
            self.stats_UI.statusbar.showMessage('Stream not initialised!')

    def connect_rec_signals(self):
            self.rec.rEmitter.recorddone.connect(self.stop_recording)
            self.rec.rEmitter.triggered.connect(self.trigger_message)
            #self.rec.rEmitter.newdata.connect(self.update_line)
            #self.rec.rEmitter.newdata.connect(self.update_chanlvls)

    def trigger_message(self):
        self.stats_UI.statusbar.showMessage('Triggered! Recording...')
 #-------------------------- COLOUR METHODS ------------------------------------
    def gen_plot_col(self):
        val = [0.0,0.5,1.0]
        colour = np.array([[255,0,0,255],[0,255,0,255],[0,0,255,255]], dtype = np.ubyte)
        self.plot_colourmap =  pg.ColorMap(val,colour)
        val = [0.0,0.1,0.2]
        colour = np.array([[0,255,0,255],[0,255,0,255],[255,0,0,255]], dtype = np.ubyte)
        self.level_colourmap = pg.ColorMap(val,colour)

    def set_input_limits(self,linebox,low,high,in_type):
        val = in_type(linebox.text())
        print(val)
        linebox.setText( str(min(max(val,low),high)) )

    def toggle_trigger(self,string):
        try:
            val = int(string)
        except:
            val = -1

        if val == -1:
            self.RecUI.rec_boxes[3].setEnabled(False)
            self.RecUI.rec_boxes[4].setEnabled(False)
        else:
            self.RecUI.rec_boxes[3].setEnabled(True)
            self.RecUI.rec_boxes[4].setEnabled(True)

#----------------------OVERRIDDEN METHODS------------------------------------
    def resizeEvent(self, event):
        try:
            if self.chan_toggle_ext.isVisible():
                self.toggle_ext_toggling(toggle = True)
        except:
            pass

    # The method to call when the mainWindow is being close
    def closeEvent(self,event):
        if self.plottimer.isActive():
            self.plottimer.stop()
        self.rec.close()
        event.accept()
        if self.parent:
            self.parent.liveplot = None
            self.parent.liveplotbtn.setText('Open Oscilloscope')


#----------------------WIDGET CLASSES------------------------------------
class BaseWidget(QWidget):
    def __init__(self, *arg, **kwarg):
        super().__init__(*arg, **kwarg)
        self.initUI()
        self.setObjectName('subWidget')

    def paintEvent(self, evt):
        super().paintEvent(evt)
        opt = QStyleOption()
        opt.initFrom(self)
        p = QPainter(self)
        s = self.style()
        s.drawPrimitive(QStyle.PE_Widget, opt, p, self)

    def initUI(self):
        pass

class ChanToggleUI(BaseWidget):
    def initUI(self):
        # Set up the channel tickboxes widget
        chans_toggle_layout = QVBoxLayout(self)

        # Make the button tickboxes scrollable
        scroll = QScrollArea()

        self.channels_box = QWidget(scroll)
        self.checkbox_layout = QGridLayout(self.channels_box)

        # Set up the QbuttonGroup to manage the Signals
        self.chan_btn_group = QButtonGroup(self.channels_box)
        self.chan_btn_group.setExclusive(False)

        scroll.setWidget(self.channels_box)
        scroll.setWidgetResizable(True)

        chans_toggle_layout.addWidget(scroll)

        # Set up the selection toggle buttons
        sel_btn_layout = QGridLayout()
        self.sel_all_btn = QPushButton('Select All', self)
        self.desel_all_btn = QPushButton('Deselect All',self)
        self.inv_sel_btn = QPushButton('Invert Selection',self)
        for y,btn in zip((0,1,2),(self.sel_all_btn,self.desel_all_btn,self.inv_sel_btn)):
            btn.resize(btn.sizeHint())
            sel_btn_layout.addWidget(btn,y,0)

        self.chan_text = ChanLineText(self)
        sel_btn_layout.addWidget(self.chan_text,0,1)
        self.toggle_ext_button = QPushButton('>>',self)
        sel_btn_layout.addWidget(self.toggle_ext_button,1,1)

        chans_toggle_layout.addLayout(sel_btn_layout)
        #chanUI_layout.addLayout(chans_settings_layout)

class ChanConfigUI(BaseWidget):
    def initUI(self):
        chans_prop_layout = QVBoxLayout(self)
        chans_prop_layout.setContentsMargins(5,5,5,5)
        #chans_prop_layout.setSpacing(10)

        chan_num_col_layout = QGridLayout()

        self.chans_num_box = QComboBox(self)
        self.hold_tickbox = QCheckBox('Hold',self)
        chan_num_col_layout.addWidget(QLabel('Channel',self),0,0)
        chan_num_col_layout.addWidget(self.chans_num_box,0,1)
        chan_num_col_layout.addWidget(self.hold_tickbox,0,2)

        self.colbox = pg.ColorButton(self,(0,255,0))
        self.defcol_btn = QPushButton('Reset Colour',self)
        self.meta_btn = QPushButton('Channel Info',self)
        chan_num_col_layout.addWidget(QLabel('Colour',self),1,0)
        chan_num_col_layout.addWidget(self.colbox,1,1)
        chan_num_col_layout.addWidget(self.defcol_btn,1,2)
        chan_num_col_layout.addWidget(self.meta_btn,2,0,1,3)

        chans_prop_layout.addLayout(chan_num_col_layout)

        chan_settings_layout = QVBoxLayout()
        chan_settings_layout.setSpacing(0)


        self.time_offset_config = []
        self.fft_offset_config = []

        for set_type in ('Time','DFT'):
            settings_gbox = QGroupBox(set_type, self)
            settings_gbox.setFlat(True)
            gbox_layout = QGridLayout(settings_gbox)
            row = 0
            for c in ['XMove','YMove']:
                cbox = pg.SpinBox(parent= settings_gbox, value=0.0, bounds=[None, None],step = 0.1)
                stepbox = pg.SpinBox(parent= settings_gbox, value=0.1, bounds=[None, None],step = 0.001)
                stepbox.valueChanged.connect(fct.partial(self.set_offset_step,cbox))

                gbox_layout.addWidget(QLabel(c,self),row,0)
                gbox_layout.addWidget(cbox,row,1)
                gbox_layout.addWidget(stepbox,row,2)
                if set_type == 'Time':
                    self.time_offset_config.append(cbox)
                elif set_type == 'DFT':
                    self.fft_offset_config.append(cbox)
                row += 1
            settings_gbox.setLayout(gbox_layout)
            chan_settings_layout.addWidget(settings_gbox)

        chans_prop_layout.addLayout(chan_settings_layout)

    def set_offset_step(self,cbox,num):
        cbox.setSingleStep(num)

class DevConfigUI(BaseWidget):
    def initUI(self):
         # Set the device settings form
        config_form = QFormLayout(self)
        config_form.setSpacing(2)

        # Set up the device type radiobuttons group
        self.typegroup = QGroupBox('Input Type', self)
        typelbox = QHBoxLayout(self.typegroup)
        pyaudio_button = QRadioButton('SoundCard',self.typegroup)
        NI_button = QRadioButton('NI',self.typegroup)
        typelbox.addWidget(pyaudio_button)
        typelbox.addWidget(NI_button)

        # Set that to the layout of the group
        self.typegroup.setLayout(typelbox)

        # TODO: Give id to the buttons?
        # Set up QbuttonGroup to manage the buttons' Signals
        self.typebtngroup = QButtonGroup(self)
        self.typebtngroup.addButton(pyaudio_button)
        self.typebtngroup.addButton(NI_button)
        print('a',self.typebtngroup)

        config_form.addRow(self.typegroup)

        # Add the remaining settings to Acquisition settings form
        configs = ['Source','Rate','Channels','Chunk Size','Number of Chunks']
        self.configboxes = []

        for c in configs:
            if c == 'Source':
                cbox = QComboBox(self)
                config_form.addRow(QLabel(c,self),cbox)
                self.configboxes.append(cbox)

            else:
                cbox = QLineEdit(self)
                config_form.addRow(QLabel(c,self),cbox)
                self.configboxes.append(cbox)

        # Add a button to device setting form
        self.config_button = QPushButton('Set Config', self)
        config_form.addRow(self.config_button)

class StatusUI(BaseWidget):
    def initUI(self):
        stps_layout = QHBoxLayout(self)

        # Set up the status bar
        self.statusbar = QStatusBar(self)
        self.statusbar.showMessage('Streaming')
        self.statusbar.clearMessage()
        stps_layout.addWidget(self.statusbar)

        self.resetView = QPushButton('Reset View',self)
        self.resetView.resize(self.resetView.sizeHint())
        stps_layout.addWidget(self.resetView)
        self.togglebtn = QPushButton('Pause',self)
        self.togglebtn.resize(self.togglebtn.sizeHint())
        stps_layout.addWidget(self.togglebtn)
        self.sshotbtn = QPushButton('Get Snapshot',self)
        self.sshotbtn.resize(self.sshotbtn.sizeHint())
        stps_layout.addWidget(self.sshotbtn)

class RecUI(BaseWidget):
    def initUI(self):
        rec_settings_layout = QFormLayout(self)

        rec_title = QLabel('Recording Settings', self)
        rec_title.setStyleSheet('''
                                font: 18pt;
                                ''')
        rec_settings_layout.addRow(rec_title)
        # Add the recording setting UIs with the Validators
        configs = ['Samples','Seconds','Pretrigger','Ref. Channel','Trig. Level']
        default_values = [None,'1.0', '200','0','0.0']
        validators = [QIntValidator(1,MAX_SAMPLE),None,QIntValidator(-1,MAX_SAMPLE),
                      None,QDoubleValidator(0,5,2)]

        self.rec_boxes = []
        for c,v,vd in zip(configs,default_values,validators):
            if c == 'Ref. Channel':
                cbox = QComboBox(self)
            else:
                cbox = QLineEdit(self)
                cbox.setText(v)
                if vd:
                    cbox.setValidator(vd)

            rec_settings_layout.addRow(QLabel(c,self),cbox)
            self.rec_boxes.append(cbox)

        # Add the record and cancel buttons
        rec_buttons_layout = QHBoxLayout()

        self.recordbtn = QPushButton('Record',self)
        self.recordbtn.resize(self.recordbtn.sizeHint())
        rec_buttons_layout.addWidget(self.recordbtn)
        self.cancelbtn = QPushButton('Cancel',self)
        self.cancelbtn.resize(self.cancelbtn.sizeHint())
        self.cancelbtn.setDisabled(True)
        rec_buttons_layout.addWidget(self.cancelbtn)

        rec_settings_layout.addRow(rec_buttons_layout)

class AdvToggleUI(BaseWidget):
    def initUI(self):
        self.setAutoFillBackground(True)
        lay = QVBoxLayout(self)

        self.close_ext_toggle = QPushButton('<<',self)
        self.chan_text2 = ChanLineText(self)
        self.chan_text3 = QLineEdit(self)
        self.chan_text4 = QLineEdit(self)
        self.search_status = QStatusBar(self)
        self.search_status.setSizeGripEnabled(False)
        code_warning = QLabel('**Toggling by expression or tags**')
        code_warning.setWordWrap(True)
        lay.addWidget(self.close_ext_toggle)
        lay.addWidget(code_warning)
        lay.addWidget(QLabel('Expression:'))
        lay.addWidget(self.chan_text2)

        lay.addWidget(QLabel('Hashtag Toggle:'))
        lay.addWidget(self.chan_text3)
        lay.addWidget(QLabel('Channel(s) Toggled:'))
        lay.addWidget(self.chan_text4)
        lay.addWidget(self.search_status)

        self.search_status.showMessage('Awaiting...')

if __name__ == '__main__':
    app = 0
    app = QApplication(sys.argv)
    w = LiveplotApp()
    sys.exit(app.exec_())<|MERGE_RESOLUTION|>--- conflicted
+++ resolved
@@ -22,6 +22,7 @@
 from collections.abc import Sequence
 from acquisition.ChanLineText import ChanLineText
 from acquisition.ChanMetaWin import ChanMetaWin
+from acquisition.CustomPlot import CustomPlot
 import acquisition.myRecorder as mR
 try:
     import acquisition.NIRecorder as NIR
@@ -49,23 +50,23 @@
 
 #++++++++++++++++++++++++ The LivePlotApp Class +++++++++++++++++++++++++++
 class LiveplotApp(QMainWindow):
-#-------------------------- METADATA ----------------------------------
+#-------------------------- METADATA ----------------------------------  
     # Signal for when data has finished acquired
     dataSaved = pyqtSignal()
-
-#---------------------- CONSTRUCTOR METHOD------------------------------
+    
+#---------------------- CONSTRUCTOR METHOD------------------------------    
     def __init__(self,parent = None):
         super().__init__()
         self.parent = parent
-
+        
         # Set window parameter
         self.setGeometry(500,300,WIDTH,HEIGHT)
         self.setWindowTitle('LiveStreamPlot')
         self.center()
-
+        
         self.meta_window = None
-
-
+        
+        
         # Set recorder object
         self.playing = False
         self.rec = mR.Recorder(channels = 15,
@@ -73,17 +74,17 @@
                                 device_name = 'Line (U24XL with SPDIF I/O)')
         # Connect the recorder Signals
         self.connect_rec_signals()
-
+        
         self.plottimer = QTimer(self)
         # Set up the TimeSeries and FreqSeries
-        self.timedata = None
+        self.timedata = None 
         self.freqdata = None
-
+        
         self.gen_plot_col()
         self.ResetMetaData()
-
+           
         try:
-            # Construct UI
+            # Construct UI        
             self.initUI()
             self.config_setup()
         except Exception as e:
@@ -95,19 +96,19 @@
             #self.close()
             self.show()
             return
-
+        
         # Attempt to start streaming
         self.init_and_check_stream()
-
+            
         # Center and show window
-
+        
         self.setFocus()
         self.show()
 
-#+++++++++++++++++++++++++++++++++++++++++++++++++++++++++++++++++++++++++++++
-#++++++++++++++++++++++++ UI CONSTRUCTION START ++++++++++++++++++++++++++++++
+#+++++++++++++++++++++++++++++++++++++++++++++++++++++++++++++++++++++++++++++        
+#++++++++++++++++++++++++ UI CONSTRUCTION START ++++++++++++++++++++++++++++++     
     def initUI(self):
-        # Set up the main widget
+        # Set up the main widget        
         self.main_widget = QWidget(self)
         main_layout = QHBoxLayout(self.main_widget)
         self.main_splitter = QSplitter(self.main_widget,orientation = Qt.Horizontal)
@@ -116,11 +117,11 @@
         self.left_splitter = QSplitter(self.main_splitter,orientation = Qt.Vertical)
         self.mid_splitter = QSplitter(self.main_splitter,orientation = Qt.Vertical)
         self.right_splitter = QSplitter(self.main_splitter,orientation = Qt.Vertical)
-
+        
         self.main_splitter.addWidget(self.left_splitter)
         self.main_splitter.addWidget(self.mid_splitter)
         self.main_splitter.addWidget(self.right_splitter)
-
+        
     #---------------------CHANNEL TOGGLE UI----------------------------------
         #chantoggle_UI = QWidget(self.left_splitter)
         self.chantoggle_UI = ChanToggleUI(parent = self)
@@ -128,72 +129,72 @@
         self.chantoggle_UI.sel_all_btn.clicked.connect(lambda: self.toggle_all_checkboxes(Qt.Checked))
         self.chantoggle_UI.desel_all_btn.clicked.connect(lambda: self.toggle_all_checkboxes(Qt.Unchecked))
         self.chantoggle_UI.inv_sel_btn.clicked.connect(self.invert_checkboxes)
-
+        
         self.ResetChanBtns()
         self.chantoggle_UI.chan_btn_group.buttonClicked.connect(self.display_channel_plots)
         self.chantoggle_UI.chan_text.returnPressed.connect(self.chan_line_toggle)
         self.chantoggle_UI.toggle_ext_button.clicked.connect(lambda: self.toggle_ext_toggling(True))
 
         self.left_splitter.addWidget(self.chantoggle_UI)
-
+        
     #----------------CHANNEL CONFIGURATION WIDGET---------------------------
         self.chanconfig_UI = ChanConfigUI(self.left_splitter)
-
-        self.chanconfig_UI.chans_num_box.currentIndexChanged.connect(self.display_chan_config)
+        
+        self.chanconfig_UI.chans_num_box.currentIndexChanged.connect(self.display_chan_config)        
         self.chanconfig_UI.hold_tickbox.stateChanged.connect(self.signal_hold)
         self.chanconfig_UI.colbox.sigColorChanging.connect(lambda: self.set_plot_colour())
         self.chanconfig_UI.defcol_btn.clicked.connect(lambda: self.set_plot_colour(True))
         self.chanconfig_UI.meta_btn.clicked.connect(self.open_meta_window)
-
+        
         for cbox,ax in zip(self.chanconfig_UI.time_offset_config,['x','y']):
             cbox.sigValueChanging.connect(fct.partial(self.set_plot_offset,ax,'Time'))
         for cbox,ax in zip(self.chanconfig_UI.fft_offset_config,['x','y']):
             cbox.sigValueChanging.connect(fct.partial(self.set_plot_offset,ax,'DFT'))
-
+        
         self.ResetChanConfigs()
-
+        
         self.left_splitter.addWidget(self.chanconfig_UI)
-    #----------------DEVICE CONFIGURATION WIDGET---------------------------
+    #----------------DEVICE CONFIGURATION WIDGET---------------------------   
         self.devconfig_UI = DevConfigUI(self.left_splitter)
-
+        
         self.devconfig_UI.typebtngroup.buttonReleased.connect(self.display_sources)
         self.devconfig_UI.config_button.clicked.connect(self.ResetRecording)
-
+        
         self.left_splitter.addWidget(self.devconfig_UI)
-
-    #----------------------PLOT WIDGETS------------------------------------
+        
+    #----------------------PLOT WIDGETS------------------------------------        
         self.plotlines = []
         # Set up time domain plot, add to splitter
-        self.timeplotcanvas = CustomPlotWidget(self.mid_splitter, background = 'default')
+        self.timeplotcanvas = CustomPlot(self.mid_splitter, background = 'default')
         self.timeplot = self.timeplotcanvas.getPlotItem()
-        self.timeplot.setLabels(title="Time Plot", bottom = 'Time(s)')
+        self.timeplot.setLabels(title="Time Plot", bottom = 'Time(s)') 
         #self.timeplot.disableAutoRange(axis=None)
         #self.timeplot.setMouseEnabled(x=True,y = True)
-
+        
         # Set up FFT plot, add to splitter
         self.fftplotcanvas = pg.PlotWidget(self.mid_splitter, background = 'default')
         self.fftplot = self.fftplotcanvas.getPlotItem()
         self.fftplot.setLabels(title="FFT Plot", bottom = 'Freq(Hz)')
         self.fftplot.disableAutoRange(axis=None)
-
+        
         self.ResetPlots()
-
+        
         self.mid_splitter.addWidget(self.timeplotcanvas)
         self.mid_splitter.addWidget(self.fftplotcanvas)
-
+        
     #-----------------------------STATUS WIDGET----------------------------
         self.stats_UI = StatusUI(self.mid_splitter)
-
+        
         self.stats_UI.statusbar.messageChanged.connect(self.default_status)
         self.stats_UI.resetView.pressed.connect(self.ResetSplitterSizes)
         self.stats_UI.togglebtn.pressed.connect(lambda: self.toggle_rec())
         self.stats_UI.sshotbtn.pressed.connect(self.get_snapshot)
 
         self.mid_splitter.addWidget(self.stats_UI)
-
+        
     #---------------------------RECORDING WIDGET-------------------------------
         self.RecUI = RecUI(self.right_splitter)
-
+        
         # Connect the sample and time input check
         self.RecUI.rec_boxes[0].editingFinished.connect(lambda: self.autoset_record_config('Samples'))
         self.RecUI.rec_boxes[1].editingFinished.connect(lambda: self.autoset_record_config('Time'))
@@ -203,53 +204,53 @@
 
         self.RecUI.recordbtn.pressed.connect(self.start_recording)
         self.RecUI.cancelbtn.pressed.connect(self.cancel_recording)
-
+       
         self.ResetRecConfigs()
         self.autoset_record_config('Time')
         self.right_splitter.addWidget(self.RecUI)
-
+        
     #-----------------------CHANNEL LEVELS WIDGET------------------------------
         chanlevel_UI = QWidget(self.right_splitter)
         chanlevel_UI_layout = QVBoxLayout(chanlevel_UI)
         self.chanelvlcvs = pg.PlotWidget(self.right_splitter, background = 'default')
         chanlevel_UI_layout.addWidget(self.chanelvlcvs)
-
+        
         self.channelvlplot = self.chanelvlcvs.getPlotItem()
         self.channelvlplot.setLabels(title="Channel Levels", bottom = 'Amplitude')
         self.channelvlplot.hideAxis('left')
         self.chanlvl_pts = self.channelvlplot.plot()
-
+        
         self.peak_plots = []
-
+        
         self.chanlvl_bars = pg.ErrorBarItem(x=np.arange(self.rec.channels),
                                             y =np.arange(self.rec.channels)*0.1,
                                             beam = CHANLVL_FACTOR/2,
                                             pen = pg.mkPen(width = 3))
-
+        
         self.channelvlplot.addItem(self.chanlvl_bars)
-
+        
         baseline = pg.InfiniteLine(pos = 0.0, movable = False)
         self.channelvlplot.addItem(baseline)
-
+        
         self.threshold_line = pg.InfiniteLine(pos = 0.0, movable = True,bounds = [0,1])
         self.threshold_line.sigPositionChanged.connect(self.change_threshold)
         self.channelvlplot.addItem(self.threshold_line)
-
+        
         self.ResetChanLvls()
         self.right_splitter.addWidget(chanlevel_UI)
-
+    
     #------------------------FINALISE THE SPLITTERS-----------------------------
         #self.main_splitter.addWidget(acqUI)
-
+   
         self.main_splitter.setStretchFactor(0, 0)
         self.main_splitter.setStretchFactor(1, 1)
         self.main_splitter.setStretchFactor(2, 0)
-
+        
         self.main_splitter.setCollapsible (1, False)
         self.mid_splitter.setCollapsible (2, False)
         self.ResetSplitterSizes()
-
-    #-----------------------EXPERIMENTAL STYLING----------------------------
+        
+    #-----------------------EXPERIMENTAL STYLING---------------------------- 
         self.main_splitter.setFrameShape(QFrame.Panel)
         self.main_splitter.setFrameShadow(QFrame.Sunken)
         self.main_widget.setStyleSheet('''
@@ -282,39 +283,39 @@
                 margin-top: 2px;
                 margin-bottom: 2px;
                 border-radius: 4px;
-            }
-        ''')
-
-
-
-
-    #-----------------------FINALISE THE MAIN WIDGET-------------------------
+            }                   
+        ''') 
+        
+
+        
+    
+    #-----------------------FINALISE THE MAIN WIDGET------------------------- 
         #Set the main widget as central widget
         self.main_widget.setFocus()
         self.setCentralWidget(self.main_widget)
-
+        
         # Set up a timer to update the plot
         self.plottimer.timeout.connect(self.update_line)
         #self.plottimer.timeout.connect(self.update_chanlvls)
         self.plottimer.start(self.rec.chunk_size*1000//self.rec.rate)
-
+        
         self.show()
-
+        
         #h = 600 - chans_settings_layout.geometry().height()
         #self.main_splitter.setSizes([h*0.35,h*0.35,h*0.3])
-
+        
     #---------------------------ADDITIONAL UIs----------------------------
         self.chan_toggle_ext = AdvToggleUI(self.main_widget)
         self.chan_toggle_ext.chan_text2.returnPressed.connect(self.chan_line_toggle)
         self.chan_toggle_ext.close_ext_toggle.clicked.connect(lambda: self.toggle_ext_toggling(False))
-
+     
 #++++++++++++++++++++++++ UI CONSTRUCTION END +++++++++++++++++++++++++++++++++
 #++++++++++++++++++++++++++++++++++++++++++++++++++++++++++++++++++++++++++++++
 
-#+++++++++++++++++++++++++++++++++++++++++++++++++++++++++++++++++++++++++++++
+#+++++++++++++++++++++++++++++++++++++++++++++++++++++++++++++++++++++++++++++        
 #+++++++++++++++++++++ UI CALLBACK METHODS +++++++++++++++++++++++++++++++++++
-
-#---------------------CHANNEL TOGGLE UI----------------------------------
+    
+#---------------------CHANNEL TOGGLE UI----------------------------------    
     def display_channel_plots(self, btn):
         chan_num = self.chantoggle_UI.chan_btn_group.id(btn)
         if btn.isChecked():
@@ -323,16 +324,16 @@
         else:
             self.plotlines[2*chan_num].setPen(None)
             self.plotlines[2*chan_num+1].setPen(None)
-
+                
     def invert_checkboxes(self):
         for btn in self.chantoggle_UI.channels_box.findChildren(QCheckBox):
             btn.click()
-
+         
     def toggle_all_checkboxes(self,state):
         for btn in self.chantoggle_UI.channels_box.findChildren(QCheckBox):
             if not btn.checkState() == state:
                 btn.click()
-
+                
     def toggle_ext_toggling(self,toggle):
         if toggle:
             tlpoint = self.chantoggle_UI.chan_text.mapTo(self,QPoint(0,0))
@@ -344,7 +345,7 @@
                 self.chan_toggle_ext.show()
         else:
             self.chan_toggle_ext.hide()
-
+     
     def chan_line_toggle(self,chan_list):
         '''
         try:
@@ -362,20 +363,20 @@
             if len(r_in) == 1:
                 if r_in[0]:
                     all_selected_chan.append(int(r_in[0]))
-            elif len(r_in) >1:
+            elif len(r_in) >1: 
                 if not r_in[0]:
                     r_in[0] = 0
                 if not r_in[1]:
                     r_in[1] = self.rec.channels
-
+                    
                 if len(r_in) == 2:
                     all_selected_chan.extend(range(int(r_in[0]),int(r_in[1])))
                 else:
                     if not r_in[2]:
                         r_in[2] = 1
                     all_selected_chan.extend(range(int(r_in[0]),int(r_in[1]),int(r_in[2])))
-
-
+                    
+                    
         '''
         if isinstance(expression,Sequence) and not isinstance(expression,str) :
             for n in expression:
@@ -385,65 +386,65 @@
                     all_selected_chan.append(n)
         elif isinstance(expression,int):
             all_selected_chan.append(expression)
-        '''
+        '''    
         print(all_selected_chan)
-
+        
         if all_selected_chan:
             self.toggle_all_checkboxes(Qt.Unchecked)
             for chan in set(all_selected_chan):
                 if chan < self.rec.channels:
                     self.chantoggle_UI.chan_btn_group.button(chan).click()
-
-#----------------CHANNEL CONFIGURATION WIDGET---------------------------
+         
+#----------------CHANNEL CONFIGURATION WIDGET---------------------------    
     def display_chan_config(self, arg):
         if type(arg) == pg.PlotDataItem:
             num = self.plotlines.index(arg) // 2
             self.chanconfig_UI.chans_num_box.setCurrentIndex(num)
         else:
             num = arg
-
+        
         self.chanconfig_UI.colbox.setColor(self.plot_colours[num])
         self.chanconfig_UI.time_offset_config[0].setValue(self.plot_xoffset[0,num])
         self.chanconfig_UI.time_offset_config[1].setValue(self.plot_yoffset[0,num])
         self.chanconfig_UI.fft_offset_config[0].setValue(self.plot_xoffset[1,num])
         self.chanconfig_UI.fft_offset_config[1].setValue(self.plot_yoffset[1,num])
         self.chanconfig_UI.hold_tickbox.setCheckState(self.sig_hold[num])
-
+        
     def set_plot_offset(self, offset,set_type, sp,num):
         chan = self.chanconfig_UI.chans_num_box.currentIndex()
         if set_type == 'Time':
             data_type = 0
         elif set_type == 'DFT':
             data_type = 1
-
+            
         if offset == 'x':
             self.plot_xoffset[data_type,chan] = num
         elif offset == 'y':
             self.plot_yoffset[data_type,chan] = num
-
+            
     def set_offset_step(self,cbox,num):
         cbox.setSingleStep(num)
-
+        
     def signal_hold(self,state):
         chan = self.chanconfig_UI.chans_num_box.currentIndex()
         self.sig_hold[chan] = state
-
+    
     def set_plot_colour(self,reset = False):
         chan = self.chanconfig_UI.chans_num_box.currentIndex()
         chan_btn = self.chantoggle_UI.chan_btn_group.button(chan)
-
+            
         if reset:
             col = self.def_colours[chan]
             self.chanconfig_UI.colbox.setColor(col)
         else:
             col = self.chanconfig_UI.colbox.color()
-
+        
         self.plot_colours[chan] = col;
         if chan_btn.isChecked():
             self.plotlines[2*chan].setPen(col)
             self.plotlines[2*chan+1].setPen(col)
         self.chanlvl_pts.scatter.setBrush(self.plot_colours)
-
+    
     def open_meta_window(self):
         if not self.meta_window:
             try:
@@ -455,17 +456,17 @@
                 print(t)
                 print(v)
                 print(traceback.format_tb(tb))
-
+                
     def meta_win_closed(self):
         self.meta_window = None
         self.update_chan_names()
 
 #---------------------PAUSE & SNAPSHOT BUTTONS-----------------------------
-    # Pause/Resume the stream, unless explicitly specified to stop or not
+    # Pause/Resume the stream, unless explicitly specified to stop or not       
     def toggle_rec(self,stop = None):
         if not stop == None:
             self.playing = stop
-
+            
         if self.playing:
             self.rec.stream_stop()
             self.stats_UI.togglebtn.setText('Resume')
@@ -477,15 +478,15 @@
         self.playing = not self.playing
         # Clear the status, allow it to auto update itself
         self.stats_UI.statusbar.clearMessage()
-
-    # Get the current instantaneous plot and transfer to main window
+        
+    # Get the current instantaneous plot and transfer to main window     
     def get_snapshot(self):
         snapshot = self.rec.get_buffer()
         self.save_data(data = snapshot[:,0])
         self.stats_UI.statusbar.showMessage('Snapshot Captured!', 1500)
-
-#----------------------PLOT WIDGETS-----------------------------------
-    # Updates the plots
+        
+#----------------------PLOT WIDGETS-----------------------------------              
+    # Updates the plots    
     def update_line(self):
         # TODO: can this be merge with update channel levels plot
         data = self.rec.get_buffer()
@@ -495,7 +496,7 @@
         currentdata -= np.mean(currentdata)
         rms = np.sqrt(np.mean(currentdata ** 2,axis = 0))
         maxs = np.amax(abs(currentdata),axis = 0)
-
+        
         self.chanlvl_bars.setData(x = rms,y = np.arange(self.rec.channels)*CHANLVL_FACTOR, right = maxs-rms,left = rms)
         self.chanlvl_pts.setData(x = rms,y = np.arange(self.rec.channels)*CHANLVL_FACTOR)
 
@@ -507,8 +508,8 @@
                 zero_crossings = np.where(np.diff(np.sign(plotdata-avg))>0)[0]
                 if zero_crossings.shape[0]:
                     zc = zero_crossings[0]+1
-
-            self.plotlines[2*i].setData(x = self.timedata[:len(plotdata)-zc] +
+                
+            self.plotlines[2*i].setData(x = self.timedata[:len(plotdata)-zc] + 
             self.plot_xoffset[0,i], y = plotdata[zc:] + self.plot_yoffset[0,i])
 
             fft_data = np.fft.rfft(plotdata* window * weightage)
@@ -519,32 +520,32 @@
                 self.peak_trace[i] = max(self.peak_trace[i]*math.exp(-self.peak_decays[i]),0)
                 self.peak_decays[i] += TRACE_DECAY
             self.trace_counter[i] += 1
-
+            
             if self.peak_trace[i]<maxs[i]:
                 self.peak_trace[i] = maxs[i]
                 self.peak_decays[i] = 0
                 self.trace_counter[i] = 0
-
+                
             self.peak_plots[i].setData(x = [self.peak_trace[i],self.peak_trace[i]],
                            y = [(i-0.3)*CHANLVL_FACTOR, (i+0.3)*CHANLVL_FACTOR])
-
+            
             self.peak_plots[i].setPen(self.level_colourmap.map(self.peak_trace[i]))
 
-#----------------DEVICE CONFIGURATION WIDGET---------------------------
+#----------------DEVICE CONFIGURATION WIDGET---------------------------    
     def config_setup(self):
         rb = self.devconfig_UI.typegroup.findChildren(QRadioButton)
         if type(self.rec) == mR.Recorder:
             rb[0].setChecked(True)
         elif type(self.rec) == NIR.Recorder:
             rb[1].setChecked(True)
-
+            
         self.display_sources()
-
+        
         info = [self.rec.rate,self.rec.channels,
                 self.rec.chunk_size,self.rec.num_chunk]
         for cbox,i in zip(self.devconfig_UI.configboxes[1:],info):
             cbox.setText(str(i))
-
+    
     def display_sources(self):
         # TODO: make use of the button input in callback?
         rb = self.devconfig_UI.typegroup.findChildren(QRadioButton)
@@ -552,17 +553,17 @@
             print("You don't seem to have National Instrument drivers/modules")
             rb[0].setChecked(True)
             return 0
-
+        
         if rb[0].isChecked():
             selR = mR.Recorder()
         elif rb[1].isChecked():
             selR = NIR.Recorder()
         else:
             return 0
-
+        
         source_box = self.devconfig_UI.configboxes[0]
         source_box.clear()
-
+        
         try:
             full_device_name = []
             s,b =  selR.available_devices()
@@ -571,17 +572,17 @@
                     full_device_name.append(a + ' - ' + b)
                 else:
                     full_device_name.append(a)
-
+                    
             source_box.addItems(full_device_name)
         except Exception as e:
             print(e)
             source_box.addItems(selR.available_devices()[0])
-
+            
         if self.rec.device_name:
             source_box.setCurrentText(self.rec.device_name)
-
+            
         del selR
-
+                
     def read_device_config(self, *arg):
         recType =  [rb.isChecked() for rb in self.devconfig_UI.typegroup.findChildren(QRadioButton)]
         configs = []
@@ -593,12 +594,12 @@
                 #notnumRegex = re.compile(r'(\D)+')
                 config_input = cbox.text().strip(' ')
                 configs.append(int(float(config_input)))
-
+                    
         print(recType,configs)
         return(recType, configs)
-
-#---------------------------RECORDING WIDGET-------------------------------
-    # Start the data recording
+    
+#---------------------------RECORDING WIDGET-------------------------------    
+    # Start the data recording        
     def start_recording(self):
         rec_configs = self.read_record_config()
         print(type(self.rec))
@@ -620,10 +621,10 @@
                 # Disable buttons
                 for btn in [self.stats_UI.togglebtn, self.devconfig_UI.config_button, self.RecUI.recordbtn]:
                     btn.setDisabled(True)
-
+                
         self.RecUI.cancelbtn.setEnabled(True)
-
-    # Stop the data recording and transfer the recorded data to main window
+    
+    # Stop the data recording and transfer the recorded data to main window    
     def stop_recording(self):
         #self.rec.recording = False
         for btn in self.main_widget.findChildren(QPushButton):
@@ -633,7 +634,7 @@
         print(data[0,:])
         self.save_data(data[:,0])
         self.stats_UI.statusbar.clearMessage()
-
+    
     # Cancel the data recording
     def cancel_recording(self):
         self.rec.record_cancel()
@@ -641,7 +642,7 @@
             btn.setEnabled(True)
         self.RecUI.cancelbtn.setDisabled(True)
         self.stats_UI.statusbar.clearMessage()
-
+        
     # Read the recording setting inputs
     def read_record_config(self, *arg):
         try:
@@ -656,54 +657,54 @@
                     rec_configs.append(dt(float(config_input)))
             print(rec_configs)
             return(rec_configs)
-
+        
         except Exception as e:
             print(e)
             return False
-
-    # Auto set the time and samples based on recording limitations
+    
+    # Auto set the time and samples based on recording limitations    
     def autoset_record_config(self, setting):
         sample_validator = self.RecUI.rec_boxes[0].validator()
         time_validator = self.RecUI.rec_boxes[1].validator()
-
+        
         if setting == "Time":
             valid = time_validator.validate(self.RecUI.rec_boxes[1].text(),0)[0]
             if not valid == QValidator.Acceptable:
                 self.RecUI.rec_boxes[1].setText(str(time_validator.bottom()))
-
+                
             samples = int(float(self.RecUI.rec_boxes[1].text())*self.rec.rate)
             valid = sample_validator.validate(str(samples),0)[0]
             if not valid == QValidator.Acceptable:
                 samples = sample_validator.top()
         elif setting == 'Samples':
-            samples = int(self.RecUI.rec_boxes[0].text())
-
+            samples = int(self.RecUI.rec_boxes[0].text())        
+        
         #samples = samples//self.rec.chunk_size  *self.rec.chunk_size
         duration = samples/self.rec.rate
         self.RecUI.rec_boxes[0].setText(str(samples))
         self.RecUI.rec_boxes[1].setText(str(duration))
 
-#-------------------------CHANNEL LEVELS WIDGET--------------------------------
+#-------------------------CHANNEL LEVELS WIDGET--------------------------------       
     def change_threshold(self,arg):
         if type(arg) == str:
             self.threshold_line.setValue(float(arg))
         else:
             self.RecUI.rec_boxes[4].setText('%.2f' % arg.value())
-
+        
 #-------------------------STATUS BAR WIDGET--------------------------------
-    # Set the status message to the default messages if it is empty (ie when cleared)
+    # Set the status message to the default messages if it is empty (ie when cleared)       
     def default_status(self,*arg):
         if not arg[0]:
             if self.playing:
                 self.stats_UI.statusbar.showMessage('Streaming')
             else:
                 self.stats_UI.statusbar.showMessage('Stream Paused')
-
-#+++++++++++++++++++++++++ UI CALLBACKS END++++++++++++++++++++++++++++++++++++
-#++++++++++++++++++++++++++++++++++++++++++++++++++++++++++++++++++++++++++++++
-
-#++++++++++++++++++++++++++ OTHER METHODS +++++++++++++++++++++++++++++++++++++
-#----------------------- APP ADJUSTMENTS METHODS-------------------------------
+        
+#+++++++++++++++++++++++++ UI CALLBACKS END++++++++++++++++++++++++++++++++++++   
+#++++++++++++++++++++++++++++++++++++++++++++++++++++++++++++++++++++++++++++++   
+
+#++++++++++++++++++++++++++ OTHER METHODS +++++++++++++++++++++++++++++++++++++        
+#----------------------- APP ADJUSTMENTS METHODS-------------------------------               
     # Center the window
     def center(self):
         if self.parent:
@@ -714,18 +715,18 @@
             qr.moveCenter(cp)
             self.move(pr.topLeft())
             self.move(qr.left() - qr.width(),qr.top())
-
-#--------------------------- RESET METHODS-------------------------------------
+        
+#--------------------------- RESET METHODS-------------------------------------    
     def ResetRecording(self):
         self.stats_UI.statusbar.showMessage('Resetting...')
-
+        
         # Stop the update and close the stream
         self.playing = False
         self.plottimer.stop()
         self.rec.close()
         del self.rec
-
-        try:
+                
+        try:    
             # Get Input from the Acquisition settings UI
             Rtype, settings = self.read_device_config()
             # Delete and reinitialise the recording object
@@ -745,8 +746,8 @@
         except Exception as e:
             print(e)
             print('Cannot set up new recorder')
-
-
+            
+        
         try:
             # Open the stream, plot and update
             self.init_and_check_stream()
@@ -760,7 +761,7 @@
             print(v)
             print(traceback.format_tb(tb))
             print('Cannot stream,restart the app')
-
+        
         try:
             # Reset recording configuration Validators and inputs checks
             self.ResetRecConfigs()
@@ -776,66 +777,66 @@
         self.ResetMetaData()
         self.ResetChanBtns()
         self.connect_rec_signals()
-
+        
         self.plottimer.start(self.rec.chunk_size*1000//self.rec.rate)
-
+        
     def ResetPlots(self):
             n_plotlines = len(self.plotlines)
             self.ResetXdata()
-
+            
             for _ in range(n_plotlines):
                 line = self.plotlines.pop()
                 line.clear()
                 del line
-
+                
             for i in range(self.rec.channels):
                 tplot = self.timeplot.plot(pen = self.plot_colours[i])
                 tplot.curve.setClickable(True,width = 4)
                 tplot.sigClicked.connect(self.display_chan_config)
                 self.plotlines.append(tplot)
-
+                
                 fplot = self.fftplot.plot(pen = self.plot_colours[i])
                 fplot.curve.setClickable(True,width = 4)
                 fplot.sigClicked.connect(self.display_chan_config)
                 self.plotlines.append(fplot)
-
+                
             self.fftplot.setRange(xRange = (0,self.freqdata[-1]),yRange = (0, 100*self.rec.channels))
             self.fftplot.setLimits(xMin = 0,xMax = self.freqdata[-1],yMin = -20)
-
+    
     def ResetXdata(self):
         data = self.rec.get_buffer()
-        self.timedata = np.arange(data.shape[0]) /self.rec.rate
+        self.timedata = np.arange(data.shape[0]) /self.rec.rate 
         self.freqdata = np.arange(int(data.shape[0]/2)+1) /data.shape[0] * self.rec.rate
-
-    def ResetChanLvls(self):
+        
+    def ResetChanLvls(self): 
         self.chanlvl_pts.clear()
         self.chanlvl_pts = self.channelvlplot.plot(pen = None,symbol='o',
                                                   symbolBrush = self.plot_colours,
                                                   symbolPen = None)
-
+        
         for _ in range(len(self.peak_plots)):
             line = self.peak_plots.pop()
             line.clear()
             del line
-
+        
         self.peak_trace = np.zeros(self.rec.channels)
         self.peak_decays = np.zeros(self.rec.channels)
         self.trace_counter = np.zeros(self.rec.channels)
-        self.trace_countlimit = TRACE_DURATION *self.rec.rate//self.rec.chunk_size
-
+        self.trace_countlimit = TRACE_DURATION *self.rec.rate//self.rec.chunk_size  
+        
         self.threshold_line.setBounds((0,self.rec.max_value))
-
+        
         for i in range(self.rec.channels):
             self.peak_plots.append(self.channelvlplot.plot(x = [self.peak_trace[i],self.peak_trace[i]],
-                                                          y = [(i-0.3*CHANLVL_FACTOR), (i+0.3)*CHANLVL_FACTOR]))
-
+                                                          y = [(i-0.3*CHANLVL_FACTOR), (i+0.3)*CHANLVL_FACTOR])) 
+        
         self.channelvlplot.setRange(xRange = (0,self.rec.max_value+0.1),yRange = (-0.5*CHANLVL_FACTOR, (self.rec.channels+5-0.5)*CHANLVL_FACTOR))
         self.channelvlplot.setLimits(xMin = -0.1,xMax = self.rec.max_value+0.1,yMin = -0.5*CHANLVL_FACTOR,yMax = (self.rec.channels+5-0.5)*CHANLVL_FACTOR)
-
+        
     def ResetChanBtns(self):
         for btn in self.chantoggle_UI.chan_btn_group.buttons():
             btn.setCheckState(Qt.Checked)
-
+        
         n_buttons = self.chantoggle_UI.checkbox_layout.count()
         extra_btns = abs(self.rec.channels - n_buttons)
         if extra_btns:
@@ -848,7 +849,7 @@
                     if current_x%columns_limit == 0:
                         current_y +=1
                     current_x = current_x%columns_limit
-
+                    
                     chan_btn = QCheckBox('Channel %i' % n,self.chantoggle_UI.channels_box)
                     chan_btn.setCheckState(Qt.Checked)
                     self.chantoggle_UI.checkbox_layout.addWidget(chan_btn,current_y,current_x)
@@ -859,22 +860,18 @@
                     self.chantoggle_UI.checkbox_layout.removeWidget(chan_btn)
                     self.chantoggle_UI.chan_btn_group.removeButton(chan_btn)
                     chan_btn.deleteLater()
-<<<<<<< HEAD
             
         self.update_chan_names()
                     
-=======
-
->>>>>>> 80fe1603
     def ResetRecConfigs(self):
         self.RecUI.rec_boxes[3].clear()
         self.RecUI.rec_boxes[3].addItems([str(i) for i in range(self.rec.channels)])
-
+    
         validators = [QDoubleValidator(0.1,MAX_SAMPLE*self.rec.rate,1),
                      QIntValidator(-1,self.rec.chunk_size)]
         for cbox,vd in zip(self.RecUI.rec_boxes[1:-2],validators):
-            cbox.setValidator(vd)
-
+            cbox.setValidator(vd)    
+                
     def ResetChanConfigs(self):
         self.plot_xoffset = np.zeros(shape = (2,self.rec.channels))
         self.plot_yoffset = np.repeat(np.arange(float(self.rec.channels)).reshape(1,self.rec.channels),2,axis = 0) * [[1],[50]]
@@ -890,23 +887,18 @@
         self.chanconfig_UI.chans_num_box.clear()
         self.chanconfig_UI.chans_num_box.addItems([str(i) for i in range(self.rec.channels)])
         self.chanconfig_UI.chans_num_box.setCurrentIndex(0)
-
+        
         self.display_chan_config(0)
-
+    
     def ResetMetaData(self):
         self.live_chanset = ch.ChannelSet(self.rec.channels)
-<<<<<<< HEAD
-        
-        
-=======
-
->>>>>>> 80fe1603
+        
+        
     def ResetSplitterSizes(self):
         #self.left_splitter.setSizes([HEIGHT*0.1,HEIGHT*0.8])
-        self.main_splitter.setSizes([WIDTH*0.25,WIDTH*0.55,WIDTH*0.2])
+        self.main_splitter.setSizes([WIDTH*0.25,WIDTH*0.55,WIDTH*0.2]) 
         self.mid_splitter.setSizes([HEIGHT*0.48,HEIGHT*0.48,HEIGHT*0.04])
         self.right_splitter.setSizes([HEIGHT*0.05,HEIGHT*0.85])
-<<<<<<< HEAD
         
     def update_chan_names(self):
         names = self.live_chanset.get_channel_metadata(tuple(range(self.rec.channels)),'name')
@@ -916,18 +908,14 @@
         
 #----------------------- DATA TRANSFER METHODS -------------------------------    
     # Transfer data to main window      
-=======
-#----------------------- DATA TRANSFER METHODS -------------------------------
-    # Transfer data to main window
->>>>>>> 80fe1603
     def save_data(self,data = None):
         print('Saving data...')
         self.parent.cs.set_channel_metadata(0,self.live_chanset.get_channel_metadata(0))
         self.parent.cs.set_channel_data(0,'y',data)
-        self.dataSaved.emit()
+        self.dataSaved.emit()        
         print('Data saved!')
 
-#-------------------------- STREAM METHODS ------------------------------------
+#-------------------------- STREAM METHODS ------------------------------------        
     def init_and_check_stream(self):
          if self.rec.stream_init(playback = PLAYBACK):
             self.stats_UI.togglebtn.setEnabled(True)
@@ -937,16 +925,16 @@
             self.stats_UI.togglebtn.setDisabled(True)
             self.toggle_rec(stop = True)
             self.stats_UI.statusbar.showMessage('Stream not initialised!')
-
+            
     def connect_rec_signals(self):
             self.rec.rEmitter.recorddone.connect(self.stop_recording)
             self.rec.rEmitter.triggered.connect(self.trigger_message)
             #self.rec.rEmitter.newdata.connect(self.update_line)
             #self.rec.rEmitter.newdata.connect(self.update_chanlvls)
-
+            
     def trigger_message(self):
         self.stats_UI.statusbar.showMessage('Triggered! Recording...')
- #-------------------------- COLOUR METHODS ------------------------------------
+ #-------------------------- COLOUR METHODS ------------------------------------       
     def gen_plot_col(self):
         val = [0.0,0.5,1.0]
         colour = np.array([[255,0,0,255],[0,255,0,255],[0,0,255,255]], dtype = np.ubyte)
@@ -954,25 +942,25 @@
         val = [0.0,0.1,0.2]
         colour = np.array([[0,255,0,255],[0,255,0,255],[255,0,0,255]], dtype = np.ubyte)
         self.level_colourmap = pg.ColorMap(val,colour)
-
+     
     def set_input_limits(self,linebox,low,high,in_type):
         val = in_type(linebox.text())
         print(val)
         linebox.setText( str(min(max(val,low),high)) )
-
+    
     def toggle_trigger(self,string):
         try:
             val = int(string)
         except:
             val = -1
-
+        
         if val == -1:
             self.RecUI.rec_boxes[3].setEnabled(False)
             self.RecUI.rec_boxes[4].setEnabled(False)
         else:
             self.RecUI.rec_boxes[3].setEnabled(True)
             self.RecUI.rec_boxes[4].setEnabled(True)
-
+        
 #----------------------OVERRIDDEN METHODS------------------------------------
     def resizeEvent(self, event):
         try:
@@ -981,7 +969,7 @@
         except:
             pass
 
-    # The method to call when the mainWindow is being close
+    # The method to call when the mainWindow is being close       
     def closeEvent(self,event):
         if self.plottimer.isActive():
             self.plottimer.stop()
@@ -992,75 +980,75 @@
             self.parent.liveplotbtn.setText('Open Oscilloscope')
 
 
-#----------------------WIDGET CLASSES------------------------------------
+#----------------------WIDGET CLASSES------------------------------------            
 class BaseWidget(QWidget):
     def __init__(self, *arg, **kwarg):
         super().__init__(*arg, **kwarg)
         self.initUI()
         self.setObjectName('subWidget')
-
+       
     def paintEvent(self, evt):
         super().paintEvent(evt)
         opt = QStyleOption()
         opt.initFrom(self)
         p = QPainter(self)
         s = self.style()
-        s.drawPrimitive(QStyle.PE_Widget, opt, p, self)
-
+        s.drawPrimitive(QStyle.PE_Widget, opt, p, self) 
+    
     def initUI(self):
         pass
-
+            
 class ChanToggleUI(BaseWidget):
     def initUI(self):
         # Set up the channel tickboxes widget
         chans_toggle_layout = QVBoxLayout(self)
-
+        
         # Make the button tickboxes scrollable
         scroll = QScrollArea()
-
+        
         self.channels_box = QWidget(scroll)
         self.checkbox_layout = QGridLayout(self.channels_box)
-
+        
         # Set up the QbuttonGroup to manage the Signals
         self.chan_btn_group = QButtonGroup(self.channels_box)
         self.chan_btn_group.setExclusive(False)
-
+                
         scroll.setWidget(self.channels_box)
         scroll.setWidgetResizable(True)
-
+        
         chans_toggle_layout.addWidget(scroll)
-
+        
         # Set up the selection toggle buttons
-        sel_btn_layout = QGridLayout()
+        sel_btn_layout = QGridLayout()    
         self.sel_all_btn = QPushButton('Select All', self)
         self.desel_all_btn = QPushButton('Deselect All',self)
         self.inv_sel_btn = QPushButton('Invert Selection',self)
         for y,btn in zip((0,1,2),(self.sel_all_btn,self.desel_all_btn,self.inv_sel_btn)):
             btn.resize(btn.sizeHint())
             sel_btn_layout.addWidget(btn,y,0)
-
+        
         self.chan_text = ChanLineText(self)
         sel_btn_layout.addWidget(self.chan_text,0,1)
         self.toggle_ext_button = QPushButton('>>',self)
         sel_btn_layout.addWidget(self.toggle_ext_button,1,1)
-
+        
         chans_toggle_layout.addLayout(sel_btn_layout)
         #chanUI_layout.addLayout(chans_settings_layout)
-
+        
 class ChanConfigUI(BaseWidget):
     def initUI(self):
         chans_prop_layout = QVBoxLayout(self)
         chans_prop_layout.setContentsMargins(5,5,5,5)
         #chans_prop_layout.setSpacing(10)
-
+        
         chan_num_col_layout = QGridLayout()
-
-        self.chans_num_box = QComboBox(self)
+        
+        self.chans_num_box = QComboBox(self)        
         self.hold_tickbox = QCheckBox('Hold',self)
         chan_num_col_layout.addWidget(QLabel('Channel',self),0,0)
         chan_num_col_layout.addWidget(self.chans_num_box,0,1)
         chan_num_col_layout.addWidget(self.hold_tickbox,0,2)
-
+        
         self.colbox = pg.ColorButton(self,(0,255,0))
         self.defcol_btn = QPushButton('Reset Colour',self)
         self.meta_btn = QPushButton('Channel Info',self)
@@ -1068,16 +1056,16 @@
         chan_num_col_layout.addWidget(self.colbox,1,1)
         chan_num_col_layout.addWidget(self.defcol_btn,1,2)
         chan_num_col_layout.addWidget(self.meta_btn,2,0,1,3)
-
+        
         chans_prop_layout.addLayout(chan_num_col_layout)
-
+        
         chan_settings_layout = QVBoxLayout()
         chan_settings_layout.setSpacing(0)
-
-
+        
+                
         self.time_offset_config = []
         self.fft_offset_config = []
-
+        
         for set_type in ('Time','DFT'):
             settings_gbox = QGroupBox(set_type, self)
             settings_gbox.setFlat(True)
@@ -1087,7 +1075,7 @@
                 cbox = pg.SpinBox(parent= settings_gbox, value=0.0, bounds=[None, None],step = 0.1)
                 stepbox = pg.SpinBox(parent= settings_gbox, value=0.1, bounds=[None, None],step = 0.001)
                 stepbox.valueChanged.connect(fct.partial(self.set_offset_step,cbox))
-
+                
                 gbox_layout.addWidget(QLabel(c,self),row,0)
                 gbox_layout.addWidget(cbox,row,1)
                 gbox_layout.addWidget(stepbox,row,2)
@@ -1095,12 +1083,12 @@
                     self.time_offset_config.append(cbox)
                 elif set_type == 'DFT':
                     self.fft_offset_config.append(cbox)
-                row += 1
+                row += 1   
             settings_gbox.setLayout(gbox_layout)
             chan_settings_layout.addWidget(settings_gbox)
-
+             
         chans_prop_layout.addLayout(chan_settings_layout)
-
+        
     def set_offset_step(self,cbox,num):
         cbox.setSingleStep(num)
 
@@ -1109,7 +1097,7 @@
          # Set the device settings form
         config_form = QFormLayout(self)
         config_form.setSpacing(2)
-
+        
         # Set up the device type radiobuttons group
         self.typegroup = QGroupBox('Input Type', self)
         typelbox = QHBoxLayout(self.typegroup)
@@ -1117,48 +1105,48 @@
         NI_button = QRadioButton('NI',self.typegroup)
         typelbox.addWidget(pyaudio_button)
         typelbox.addWidget(NI_button)
-
+        
         # Set that to the layout of the group
         self.typegroup.setLayout(typelbox)
-
+        
         # TODO: Give id to the buttons?
         # Set up QbuttonGroup to manage the buttons' Signals
         self.typebtngroup = QButtonGroup(self)
         self.typebtngroup.addButton(pyaudio_button)
         self.typebtngroup.addButton(NI_button)
         print('a',self.typebtngroup)
-
+        
         config_form.addRow(self.typegroup)
-
+        
         # Add the remaining settings to Acquisition settings form
         configs = ['Source','Rate','Channels','Chunk Size','Number of Chunks']
         self.configboxes = []
-
+        
         for c in configs:
             if c == 'Source':
                 cbox = QComboBox(self)
                 config_form.addRow(QLabel(c,self),cbox)
                 self.configboxes.append(cbox)
-
+                
             else:
                 cbox = QLineEdit(self)
                 config_form.addRow(QLabel(c,self),cbox)
-                self.configboxes.append(cbox)
-
+                self.configboxes.append(cbox)  
+        
         # Add a button to device setting form
         self.config_button = QPushButton('Set Config', self)
         config_form.addRow(self.config_button)
-
+    
 class StatusUI(BaseWidget):
     def initUI(self):
         stps_layout = QHBoxLayout(self)
-
+    
         # Set up the status bar
         self.statusbar = QStatusBar(self)
         self.statusbar.showMessage('Streaming')
         self.statusbar.clearMessage()
         stps_layout.addWidget(self.statusbar)
-
+        
         self.resetView = QPushButton('Reset View',self)
         self.resetView.resize(self.resetView.sizeHint())
         stps_layout.addWidget(self.resetView)
@@ -1168,11 +1156,11 @@
         self.sshotbtn = QPushButton('Get Snapshot',self)
         self.sshotbtn.resize(self.sshotbtn.sizeHint())
         stps_layout.addWidget(self.sshotbtn)
-
+        
 class RecUI(BaseWidget):
     def initUI(self):
         rec_settings_layout = QFormLayout(self)
-
+        
         rec_title = QLabel('Recording Settings', self)
         rec_title.setStyleSheet('''
                                 font: 18pt;
@@ -1183,7 +1171,7 @@
         default_values = [None,'1.0', '200','0','0.0']
         validators = [QIntValidator(1,MAX_SAMPLE),None,QIntValidator(-1,MAX_SAMPLE),
                       None,QDoubleValidator(0,5,2)]
-
+        
         self.rec_boxes = []
         for c,v,vd in zip(configs,default_values,validators):
             if c == 'Ref. Channel':
@@ -1193,13 +1181,13 @@
                 cbox.setText(v)
                 if vd:
                     cbox.setValidator(vd)
-
+                
             rec_settings_layout.addRow(QLabel(c,self),cbox)
-            self.rec_boxes.append(cbox)
+            self.rec_boxes.append(cbox)  
 
         # Add the record and cancel buttons
         rec_buttons_layout = QHBoxLayout()
-
+        
         self.recordbtn = QPushButton('Record',self)
         self.recordbtn.resize(self.recordbtn.sizeHint())
         rec_buttons_layout.addWidget(self.recordbtn)
@@ -1207,14 +1195,14 @@
         self.cancelbtn.resize(self.cancelbtn.sizeHint())
         self.cancelbtn.setDisabled(True)
         rec_buttons_layout.addWidget(self.cancelbtn)
-
+        
         rec_settings_layout.addRow(rec_buttons_layout)
-
+        
 class AdvToggleUI(BaseWidget):
     def initUI(self):
         self.setAutoFillBackground(True)
         lay = QVBoxLayout(self)
-
+        
         self.close_ext_toggle = QPushButton('<<',self)
         self.chan_text2 = ChanLineText(self)
         self.chan_text3 = QLineEdit(self)
@@ -1227,17 +1215,17 @@
         lay.addWidget(code_warning)
         lay.addWidget(QLabel('Expression:'))
         lay.addWidget(self.chan_text2)
-
+        
         lay.addWidget(QLabel('Hashtag Toggle:'))
         lay.addWidget(self.chan_text3)
         lay.addWidget(QLabel('Channel(s) Toggled:'))
         lay.addWidget(self.chan_text4)
         lay.addWidget(self.search_status)
-
-        self.search_status.showMessage('Awaiting...')
-
+                
+        self.search_status.showMessage('Awaiting...')        
+        
 if __name__ == '__main__':
-    app = 0
+    app = 0 
     app = QApplication(sys.argv)
     w = LiveplotApp()
-    sys.exit(app.exec_())+    sys.exit(app.exec_())           