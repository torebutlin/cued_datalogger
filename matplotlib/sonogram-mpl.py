import sys

from PyQt5 import QtCore
from PyQt5.QtCore import QObject, Qt
from PyQt5.QtWidgets import QApplication, QWidget, QVBoxLayout, QSlider, QLabel, QSpinBox, QHBoxLayout, QGridLayout, QComboBox
from mypyqt_widgets import Power2SteppedSlider, Power2SteppedSpinBox
from pyqt_matplotlib import MatplotlibCanvas

import numpy as np

from scipy.signal import spectrogram, get_window


class SonogramPlotMPL(MatplotlibCanvas):
    def __init__(self, sig, t, sample_freq, window_width, window_increment, plot_type="Colourmap"):
        self.sig = sig
        self.t = t
        self.sample_freq = sample_freq
        self.window_width = window_width
        self.window_increment = window_increment
        self.plot_type = plot_type
        
        MatplotlibCanvas.__init__(self)
        self.draw_plot()
    
    def draw_plot(self):
        #TODO: In reality, get rid of this - just for demos
        self.t = np.arange(0.0, 10, 1/self.sample_freq)
        self.sig = function_generator(self.t)
        #
        
        self.freqs, self.times, self.FT = spectrogram(self.sig, self.sample_freq, 
                                            window=get_window('hann', self.window_width),
                                            nperseg=self.window_width,
                                            noverlap=(self.window_width - self.window_increment),
                                            return_onesided=True)
        # SciPy's spectrogram gives the FT transposed, so we need to transpose it back
        self.FT = self.FT.transpose()
        # Scipy calculates all the negative frequencies as well - we only want the positive ones
<<<<<<< HEAD
        # TODO: Currently a nasty hack, as leaves a big (twice the size necessary) array floating around
=======
        # TODO: Currently a nasty hack, as leaves a big (twice the size necessary array floating around)
>>>>>>> 82b4fc8d
        self.freqs = np.abs(self.freqs)

        self.F_bins, self.T_bins = np.meshgrid(self.freqs, self.times)
        
        if self.plot_type == "Contour":
            self.axes.contour(self.F_bins, self.T_bins, self.FT)
            self.axes.set_xlabel('Freq (Hz)')
            self.axes.set_ylabel('Time (s)')
            self.axes.set_xlim(self.freqs.min(), self.freqs.max())
            self.axes.set_ylim(self.times.min(), self.times.max())
            
        elif self.plot_type == "Surface":
            pass
        
        elif self.plot_type == "Colourmap":
            self.axes.pcolormesh(self.F_bins, self.T_bins, self.FT)
            self.axes.set_xlabel('Freq (Hz)')
            self.axes.set_ylabel('Time (s)')
            self.axes.set_xlim(self.freqs.min(), self.freqs.max())
            self.axes.set_ylim(self.times.min(), self.times.max())
            
        else:
            pass
        
        self.draw()
        
    
    def update_plot(self, value):
        sender_name = self.sender().objectName()
        
        if sender_name == "window_width_spinbox" or sender_name == "window_width_slider":
            self.window_width = value
           
        elif sender_name == "window_increment_spinbox" or sender_name == "window_increment_slider":
            self.window_increment = value
            
        elif sender_name == "sample_freq_spinbox" or sender_name == "sample_freq_slider":
            self.sample_freq = value
        
        elif sender_name == "plot_type_combobox":
            self.plot_type = value
        
        else:
            pass
        
        self.draw_plot()
        

class SonogramWidget(QWidget):
    def __init__(self, sig, t, sample_freq=4096, window_width=256, window_increment=32):
        self.sig = sig
        self.t = t
        self.sample_freq = sample_freq
        self.window_width = window_width
        self.window_increment = window_increment
        
        super().__init__()
        self.init_ui()
    
    def init_ui(self):
        self.sonogram_plot_mpl = SonogramPlotMPL(self.sig, self.t, self.sample_freq, self.window_width, self.window_increment)

        ## Window width interactivity
        self.window_width_label = QLabel(self)
        self.window_width_label.setText("Window width")
        # Create spinbox
        self.window_width_spinbox = Power2SteppedSpinBox(self)
        self.window_width_spinbox.setObjectName("window_width_spinbox")
        self.window_width_spinbox.setRange(16, 512)
        # Create slider
        self.window_width_slider = Power2SteppedSlider(Qt.Horizontal, self)
        self.window_width_slider.setObjectName("window_width_slider")
        self.window_width_slider.setRange(16, 512)
        # Connect spinbox and slider together
        self.window_width_spinbox.valueChanged.connect(self.window_width_slider.setValue)
        self.window_width_slider.valueChanged.connect(self.window_width_spinbox.setValue)
        # Set values
        self.window_width_spinbox.setValue(self.window_width)
        self.window_width_slider.setValue(self.window_width)
        # Update screen on change
        self.window_width_slider.valueChanged.connect(self.sonogram_plot_mpl.update_plot)
        self.window_width_spinbox.valueChanged.connect(self.sonogram_plot_mpl.update_plot)
        
        ## Window increment interactivity
        self.window_increment_label = QLabel(self)
        self.window_increment_label.setText("Window increment")
        # Create spinbox       
        self.window_increment_spinbox = Power2SteppedSpinBox(self)
        self.window_increment_spinbox.setObjectName("window_increment_spinbox")        
        self.window_increment_spinbox.setRange(16, 256)
        # Create slider        
        self.window_increment_slider = Power2SteppedSlider(Qt.Horizontal, self)
        self.window_increment_slider.setObjectName("window_increment_slider")
        self.window_increment_slider.setRange(16, 256)
        # Connect spinbox and slider together
        self.window_increment_spinbox.valueChanged.connect(self.window_increment_slider.setValue)
        self.window_increment_slider.valueChanged.connect(self.window_increment_spinbox.setValue)
        # Set values
        self.window_increment_spinbox.setValue(self.window_increment)
        self.window_increment_slider.setValue(self.window_increment)
        # Update screen on change
        self.window_increment_slider.valueChanged.connect(self.sonogram_plot_mpl.update_plot)
        self.window_increment_spinbox.valueChanged.connect(self.sonogram_plot_mpl.update_plot)
        
        ## Sample freq interactivity
        self.sample_freq_label = QLabel(self)
        self.sample_freq_label.setText("Sample freq")
        # Create spinbox       
        self.sample_freq_spinbox = Power2SteppedSpinBox(self)
        self.sample_freq_spinbox.setObjectName("sample_freq_spinbox")        
        self.sample_freq_spinbox.setRange(256, 32768)
        # Create slider        
        self.sample_freq_slider = Power2SteppedSlider(Qt.Horizontal, self)
        self.sample_freq_slider.setObjectName("sample_freq_slider")
        self.sample_freq_slider.setRange(256, 32768)
        # Connect spinbox and slider together
        self.sample_freq_spinbox.valueChanged.connect(self.sample_freq_slider.setValue)
        self.sample_freq_slider.valueChanged.connect(self.sample_freq_spinbox.setValue)
        # Set values
        self.sample_freq_spinbox.setValue(self.sample_freq)
        self.sample_freq_slider.setValue(self.sample_freq)
        # Update screen on change
        self.sample_freq_slider.valueChanged.connect(self.sonogram_plot_mpl.update_plot)
        self.sample_freq_spinbox.valueChanged.connect(self.sonogram_plot_mpl.update_plot)
        
        ## Plot type interactivity
        self.plot_type_label = QLabel(self)
        self.plot_type_label.setText("Plot type")
        # Create combobox
        self.plot_type_combobox = QComboBox(self)
        self.plot_type_combobox.addItems(["Colourmap", "Contour", "Surface"])
        self.plot_type_combobox.setObjectName("plot_type_combobox")
        # Update on change
        self.plot_type_combobox.activated[str].connect(self.sonogram_plot_mpl.update_plot)        
        
        # Layout
        grid = QGridLayout()
        grid.addWidget(self.window_width_label, 0, 0)
        grid.addWidget(self.window_width_spinbox, 0, 1)
        grid.addWidget(self.window_width_slider, 0, 2)
        grid.addWidget(self.window_increment_label, 1, 0)
        grid.addWidget(self.window_increment_spinbox, 1, 1)
        grid.addWidget(self.window_increment_slider, 1, 2)
        grid.addWidget(self.sample_freq_label, 2, 0)
        grid.addWidget(self.sample_freq_spinbox, 2, 1)
        grid.addWidget(self.sample_freq_slider, 2, 2)
        grid.addWidget(self.plot_type_label, 3, 0)
        grid.addWidget(self.plot_type_combobox, 3, 1)
        
        vbox = QVBoxLayout()
        hbox = QHBoxLayout()
        
        hbox.addWidget(self.sonogram_plot_mpl)
        
        vbox.addLayout(hbox)
        vbox.addLayout(grid)

        self.setLayout(vbox)
        self.setWindowTitle('Sonogram')
        self.show()


def func_1(t, w, x, k=0):
    """A simple decaying sine wave function."""
    return np.exp((1j*w - x)*t)


def function_generator(t):
    """A simple function generator with echoes."""
    f1 = func_1(t, 2000*2*np.pi, 2)
    f2 = func_1(t, 500*2*np.pi, 1)
    # Create an echo of one of the functions
    f1[f1.size//2:] += f1[:f1.size//2]
    result = f1 + f2
    return result


if __name__ == '__main__':
    duration = 10.0
    t = np.arange(0.0, duration, 1/4096)
    sig = function_generator(t)
    
    app = 0
    
    app = QApplication(sys.argv)
    sonogram = SonogramWidget(sig, t)
    sys.exit(app.exec_())  
    <|MERGE_RESOLUTION|>--- conflicted
+++ resolved
@@ -32,16 +32,10 @@
         self.freqs, self.times, self.FT = spectrogram(self.sig, self.sample_freq, 
                                             window=get_window('hann', self.window_width),
                                             nperseg=self.window_width,
-                                            noverlap=(self.window_width - self.window_increment),
-                                            return_onesided=True)
-        # SciPy's spectrogram gives the FT transposed, so we need to transpose it back
+                                            noverlap=(self.window_width - self.window_increment))
         self.FT = self.FT.transpose()
         # Scipy calculates all the negative frequencies as well - we only want the positive ones
-<<<<<<< HEAD
         # TODO: Currently a nasty hack, as leaves a big (twice the size necessary) array floating around
-=======
-        # TODO: Currently a nasty hack, as leaves a big (twice the size necessary array floating around)
->>>>>>> 82b4fc8d
         self.freqs = np.abs(self.freqs)
 
         self.F_bins, self.T_bins = np.meshgrid(self.freqs, self.times)
